--- conflicted
+++ resolved
@@ -11,7 +11,6 @@
 # WITHOUT WARRANTIES OR CONDITIONS OF ANY KIND, either express or implied.
 # See the License for the specific language governing permissions and
 # limitations under the License.
-
 """Abstract classes for simulations which keep track of wave functions."""
 
 import abc
@@ -33,11 +32,11 @@
 
     @abc.abstractmethod
     def _simulator_iterator(
-        self,
-        circuit: circuits.Circuit,
-        param_resolver: study.ParamResolver,
-        qubit_order: ops.QubitOrderOrList,
-        initial_state: np.ndarray,
+            self,
+            circuit: circuits.Circuit,
+            param_resolver: study.ParamResolver,
+            qubit_order: ops.QubitOrderOrList,
+            initial_state: np.ndarray,
     ) -> Iterator:
         """Iterator over WaveFunctionStepResult from Moments of a Circuit.
 
@@ -68,11 +67,11 @@
             final_simulator_state=final_simulator_state)
 
     def compute_displays(
-        self,
-        program: Union[circuits.Circuit, schedules.Schedule],
-        param_resolver: study.ParamResolver = study.ParamResolver({}),
-        qubit_order: ops.QubitOrderOrList = ops.QubitOrder.DEFAULT,
-        initial_state: Union[int, np.ndarray] = 0,
+            self,
+            program: Union[circuits.Circuit, schedules.Schedule],
+            param_resolver: study.ParamResolver = study.ParamResolver({}),
+            qubit_order: ops.QubitOrderOrList = ops.QubitOrder.DEFAULT,
+            initial_state: Union[int, np.ndarray] = 0,
     ) -> study.ComputeDisplaysResult:
         """Computes displays in the supplied Circuit or Schedule.
 
@@ -90,15 +89,15 @@
         Returns:
             ComputeDisplaysResult for the simulation.
         """
-        return self.compute_displays_sweep(
-            program, [param_resolver], qubit_order, initial_state)[0]
+        return self.compute_displays_sweep(program, [param_resolver],
+                                           qubit_order, initial_state)[0]
 
     def compute_displays_sweep(
-        self,
-        program: Union[circuits.Circuit, schedules.Schedule],
-        params: Optional[study.Sweepable] = None,
-        qubit_order: ops.QubitOrderOrList = ops.QubitOrder.DEFAULT,
-        initial_state: Union[int, np.ndarray] = 0,
+            self,
+            program: Union[circuits.Circuit, schedules.Schedule],
+            params: Optional[study.Sweepable] = None,
+            qubit_order: ops.QubitOrderOrList = ops.QubitOrder.DEFAULT,
+            initial_state: Union[int, np.ndarray] = 0,
     ) -> List[study.ComputeDisplaysResult]:
         """Computes displays in the supplied Circuit or Schedule.
 
@@ -121,8 +120,8 @@
             List of ComputeDisplaysResults for this run, one for each
             possible parameter resolver.
         """
-        circuit = (program if isinstance(program, circuits.Circuit)
-                   else program.to_circuit())
+        circuit = (program if isinstance(program, circuits.Circuit) else
+                   program.to_circuit())
         param_resolvers = study.to_resolvers(params or study.ParamResolver({}))
         qubit_order = ops.QubitOrder.as_qubit_order(qubit_order)
         qubits = qubit_order.order_for(circuit.all_qubits())
@@ -133,52 +132,45 @@
 
             # Compute the displays in the first Moment
             moment = circuit[0]
-            state = wave_function.to_valid_state_vector(
-                initial_state, num_qubits=len(qubits))
+            state = wave_function.to_valid_state_vector(initial_state,
+                                                        num_qubits=len(qubits))
             qubit_map = {q: i for i, q in enumerate(qubits)}
             _enter_moment_display_values_into_dictionary(
                 display_values, moment, state, qubit_order, qubit_map)
 
             # Compute the displays in the rest of the Moments
             all_step_results = self.simulate_moment_steps(
-                circuit,
-                param_resolver,
-                qubit_order,
-                initial_state)
+                circuit, param_resolver, qubit_order, initial_state)
             for step_result, moment in zip(all_step_results, circuit[1:]):
                 _enter_moment_display_values_into_dictionary(
-                    display_values,
-                    moment,
-                    step_result.state_vector(),
-                    qubit_order,
-                    step_result.qubit_map)
-
-            compute_displays_results.append(study.ComputeDisplaysResult(
-                params=param_resolver,
-                display_values=display_values))
+                    display_values, moment, step_result.state_vector(),
+                    qubit_order, step_result.qubit_map)
+
+            compute_displays_results.append(
+                study.ComputeDisplaysResult(params=param_resolver,
+                                            display_values=display_values))
 
         return compute_displays_results
 
 
-def _enter_moment_display_values_into_dictionary(
-    display_values: Dict,
-    moment: ops.Moment,
-    state: np.ndarray,
-    qubit_order: ops.QubitOrder,
-    qubit_map: Dict[ops.Qid, int]):
+def _enter_moment_display_values_into_dictionary(display_values: Dict,
+                                                 moment: ops.Moment,
+                                                 state: np.ndarray,
+                                                 qubit_order: ops.QubitOrder,
+                                                 qubit_map: Dict[ops.Qid, int]):
     for op in moment:
         if isinstance(op, ops.WaveFunctionDisplay):
-            display_values[op.key] = (
-                op.value_derived_from_wavefunction(state, qubit_map))
+            display_values[op.key] = (op.value_derived_from_wavefunction(
+                state, qubit_map))
         elif isinstance(op, ops.SamplesDisplay):
             display_values[op.key] = _compute_samples_display_value(
                 op, state, qubit_order, qubit_map)
 
 
 def _compute_samples_display_value(display: ops.SamplesDisplay,
-    state: np.ndarray,
-    qubit_order: ops.QubitOrder,
-    qubit_map: Dict[ops.Qid, int]):
+                                   state: np.ndarray,
+                                   qubit_order: ops.QubitOrder,
+                                   qubit_map: Dict[ops.Qid, int]):
     basis_change_circuit = circuits.Circuit.from_ops(
         display.measurement_basis_change())
     modified_state = basis_change_circuit.final_wavefunction(
@@ -186,8 +178,8 @@
         qubit_order=qubit_order,
         qubits_that_should_be_present=qubit_map.keys())
     indices = [qubit_map[qubit] for qubit in display.qubits]
-    samples = wave_function.sample_state_vector(
-        modified_state, indices, display.num_samples)
+    samples = wave_function.sample_state_vector(modified_state, indices,
+                                                display.num_samples)
     return display.value_derived_from_samples(samples)
 
 
@@ -207,16 +199,14 @@
 @value.value_equality(unhashable=True)
 class WaveFunctionSimulatorState:
 
-    def __init__(self,
-        state_vector: np.ndarray,
-        qubit_map: Dict[ops.Qid, int]):
+    def __init__(self, state_vector: np.ndarray, qubit_map: Dict[ops.Qid, int]):
         self.state_vector = state_vector
         self.qubit_map = qubit_map
 
     def __repr__(self):
         return (
             'cirq.WaveFunctionSimulatorState(state_vector={!r}, qubit_map={!r})'
-                .format(self.state_vector, self.qubit_map))
+            .format(self.state_vector, self.qubit_map))
 
     def _value_equality_values_(self):
         return (self.state_vector.tolist(), self.qubit_map)
@@ -231,10 +221,9 @@
         final_state: The final wave function of the system.
     """
 
-    def __init__(self,
-        params: study.ParamResolver,
-        measurements: Dict[str, np.ndarray],
-        final_simulator_state: WaveFunctionSimulatorState) -> None:
+    def __init__(self, params: study.ParamResolver,
+                 measurements: Dict[str, np.ndarray],
+                 final_simulator_state: WaveFunctionSimulatorState) -> None:
         super().__init__(params=params,
                          measurements=measurements,
                          final_simulator_state=final_simulator_state,
@@ -270,13 +259,10 @@
         return self._final_simulator_state.state_vector
 
     def _value_equality_values_(self):
-        measurements = {k: v.tolist() for k, v in
-                        sorted(self.measurements.items())}
-<<<<<<< HEAD
-        return (self.params, measurements, self.final_simulator_state)
-=======
+        measurements = {
+            k: v.tolist() for k, v in sorted(self.measurements.items())
+        }
         return (self.params, measurements, self._final_simulator_state)
->>>>>>> f337ff37
 
     def __str__(self):
         samples = super().__str__()
@@ -300,8 +286,4 @@
         return ('cirq.WaveFunctionTrialResult(params={!r}, '
                 'measurements={!r}, '
                 'final_simulator_state={!r})').format(
-<<<<<<< HEAD
-                    self.params, self.measurements, self.final_simulator_state)
-=======
-                    self.params, self.measurements, self._final_simulator_state)
->>>>>>> f337ff37
+                    self.params, self.measurements, self._final_simulator_state)