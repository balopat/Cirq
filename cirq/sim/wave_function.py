--- conflicted
+++ resolved
@@ -33,8 +33,10 @@
     """
 
     # Reason for 'type: ignore': https://github.com/python/mypy/issues/5887
-    def __init__(self, qubit_map: Optional[Dict[ops.Qid, int]] = None,
-        *args, **kwargs):
+    def __init__(self,
+                 qubit_map: Optional[Dict[ops.Qid, int]] = None,
+                 *args,
+                 **kwargs):
         super().__init__(*args, **kwargs)  # type: ignore
         self._qubit_map = qubit_map or {}
 
@@ -116,8 +118,7 @@
         """
         return density_matrix_from_state_vector(
             self.state_vector(),
-            [self.qubit_map[q] for q in qubits] if qubits is not None else None
-        )
+            [self.qubit_map[q] for q in qubits] if qubits is not None else None)
 
     def bloch_vector_of(self, qubit: ops.Qid) -> np.ndarray:
         """Returns the bloch vector of a qubit in the state.
@@ -167,17 +168,16 @@
     """
     rho = density_matrix_from_state_vector(state, [index])
     v = np.zeros(3, dtype=np.float32)
-    v[0] = 2*np.real(rho[0][1])
-    v[1] = 2*np.imag(rho[1][0])
+    v[0] = 2 * np.real(rho[0][1])
+    v[1] = 2 * np.imag(rho[1][0])
     v[2] = np.real(rho[0][0] - rho[1][1])
 
     return v
 
 
-def density_matrix_from_state_vector(
-    state: Sequence,
-    indices: Iterable[int] = None
-) -> np.ndarray:
+def density_matrix_from_state_vector(state: Sequence,
+                                     indices: Iterable[int] = None
+                                    ) -> np.ndarray:
     r"""Returns the density matrix of the wavefunction.
 
     Calculate the density matrix for the system on the given qubit
@@ -226,19 +226,19 @@
     indices = list(indices)
     _validate_indices(n_qubits, indices)
 
-    state = np.asarray(state).reshape((2,)*n_qubits)
+    state = np.asarray(state).reshape((2,) * n_qubits)
 
     sum_inds = np.array(range(n_qubits))
     sum_inds[indices] += n_qubits
 
     rho = np.einsum(state, list(range(n_qubits)), np.conj(state),
-        sum_inds.tolist(), indices + sum_inds[indices].tolist())
+                    sum_inds.tolist(), indices + sum_inds[indices].tolist())
     new_shape = 2**len(indices)
 
     return rho.reshape((new_shape, new_shape))
 
 
-def dirac_notation(state: Sequence, decimals: int=2) -> str:
+def dirac_notation(state: Sequence, decimals: int = 2) -> str:
     """Returns the wavefunction as a string in Dirac notation.
 
     For example:
@@ -256,14 +256,17 @@
         A pretty string consisting of a sum of computational basis kets
         and non-zero floats of the specified accuracy.
     """
-    perm_list = ["".join(seq) for seq in itertools.product(
-        "01", repeat=int(len(state)).bit_length() - 1)]
+    perm_list = [
+        "".join(seq)
+        for seq in itertools.product("01",
+                                     repeat=int(len(state)).bit_length() - 1)
+    ]
     components = []
     ket = "|{}⟩"
     for x in range(len(perm_list)):
         format_str = "({:." + str(decimals) + "g})"
-        val = (round(state[x].real, decimals)
-               + 1j * round(state[x].imag, decimals))
+        val = (round(state[x].real, decimals) +
+               1j * round(state[x].imag, decimals))
 
         if round(val.real, decimals) == 0 and round(val.imag, decimals) != 0:
             val = val.imag
@@ -312,28 +315,22 @@
         ValueError if the state is not valid.
     """
     if isinstance(state_rep, np.ndarray):
-        if len(state_rep) != 2 ** num_qubits:
-            raise ValueError(
-                'initial state was of size {} '
-                'but expected state for {} qubits'.format(
-                    len(state_rep), num_qubits))
+        if len(state_rep) != 2**num_qubits:
+            raise ValueError('initial state was of size {} '
+                             'but expected state for {} qubits'.format(
+                                 len(state_rep), num_qubits))
         state = state_rep
     elif isinstance(state_rep, int):
         if state_rep < 0:
             raise ValueError('initial_state must be positive')
-        elif state_rep >= 2 ** num_qubits:
+        elif state_rep >= 2**num_qubits:
             raise ValueError(
                 'initial state was {} but expected state for {} qubits'.format(
                     state_rep, num_qubits))
         else:
-<<<<<<< HEAD
-            state = np.zeros(2**num_qubits, dtype=dtype)
-            state[state_rep] = 1.0
-=======
             state = linalg.one_hot(shape=2**num_qubits,
                                    dtype=dtype,
                                    index=state_rep)
->>>>>>> f337ff37
     else:
         raise TypeError('initial_state was not of type int or ndarray')
     validate_normalized_state(state, num_qubits, dtype)
@@ -352,14 +349,14 @@
         raise ValueError(
             'State has invalid dtype. Expected {} but was {}'.format(
                 dtype, state.dtype))
-    norm = np.sum(np.abs(state) ** 2)
+    norm = np.sum(np.abs(state)**2)
     if not np.isclose(norm, 1):
         raise ValueError('State is not normalized instead had norm %s' % norm)
 
 
 def sample_state_vector(state: np.ndarray,
                         indices: List[int],
-                        repetitions: int=1) -> np.ndarray:
+                        repetitions: int = 1) -> np.ndarray:
     """Samples repeatedly from measurements in the computational basis.
 
     Note that this does not modify the passed in state.
@@ -387,8 +384,9 @@
             of qubits corresponding to the state.
     """
     if repetitions < 0:
-        raise ValueError('Number of repetitions cannot be negative. Was {}'
-                         .format(repetitions))
+        raise ValueError(
+            'Number of repetitions cannot be negative. Was {}'.format(
+                repetitions))
     num_qubits = _validate_num_qubits(state)
     _validate_indices(num_qubits, indices)
 
@@ -403,14 +401,15 @@
     # choosing from a list of tuples or list of lists.
     result = np.random.choice(len(probs), size=repetitions, p=probs)
     # Convert to bools and rearrange to match repetition being the outer list.
-    return np.transpose([(1 & (result >> i)).astype(np.bool) for i in
-                         range(len(indices))])
-
-
-def measure_state_vector(
-        state: np.ndarray,
-        indices: List[int],
-        out: np.ndarray = None) -> Tuple[List[bool], np.ndarray]:
+    return np.transpose([
+        (1 & (result >> i)).astype(np.bool) for i in range(len(indices))
+    ])
+
+
+def measure_state_vector(state: np.ndarray,
+                         indices: List[int],
+                         out: np.ndarray = None
+                        ) -> Tuple[List[bool], np.ndarray]:
     """Performs a measurement of the state in the computational basis.
 
     This does not modify `state` unless the optional `out` is `state`.
@@ -492,12 +491,12 @@
 
     # Calculate the probabilities for measuring the particular results.
     probs = [
-        np.linalg.norm(
-                tensor[linalg.slice_for_qubits_equal_to(indices, b)]) ** 2
-        for b in range(2 ** len(indices))]
+        np.linalg.norm(tensor[linalg.slice_for_qubits_equal_to(indices, b)])**2
+        for b in range(2**len(indices))
+    ]
 
     # To deal with rounding issues, ensure that the probabilities sum to 1.
-    probs /= sum(probs) # type: ignore
+    probs /= sum(probs)  # type: ignore
     return probs
 
 
