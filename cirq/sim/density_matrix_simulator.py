# Copyright 2019 The Cirq Developers
#
# Licensed under the Apache License, Version 2.0 (the "License");
# you may not use this file except in compliance with the License.
# You may obtain a copy of the License at
#
#     https://www.apache.org/licenses/LICENSE-2.0
#
# Unless required by applicable law or agreed to in writing, software
# distributed under the License is distributed on an "AS IS" BASIS,
# WITHOUT WARRANTIES OR CONDITIONS OF ANY KIND, either express or implied.
# See the License for the specific language governing permissions and
# limitations under the License.

"""Simulator for density matrices that simulates noisy quantum circuits."""

import collections

from typing import (
        cast, Dict, Iterator, List, Optional, TYPE_CHECKING, Type, Union)

import numpy as np

from cirq import (circuits, linalg, ops, protocols, schedules, study, value,
                  devices)
from cirq.sim import density_matrix_utils, simulator

if TYPE_CHECKING:
    # pylint: disable=unused-import
    from typing import Any, Hashable


class _StateAndBuffers:

    def __init__(self, num_qubits: int, matrix: np.ndarray):
        self.num_qubits = num_qubits
        self.matrix = matrix
        self.buffers = [np.empty_like(matrix) for _ in range(3)]


class DensityMatrixSimulator(simulator.SimulatesSamples,
                             simulator.SimulatesIntermediateState):
    """A simulator for density matrices and noisy quantum circuits.

    This simulator can be applied on circuits that are made up of operations
    that have:
        * a `_channel_` method
        * a `_mixture_` method for a probabilistic combination of unitary gates.
        * a `_unitary_` method
        * a `_has_unitary_` and `_apply_unitary_` method.
        * measurements
        * a `_decompose_` that eventually yields one of the above
    That is, the circuit must have elements that follow on of the protocols:
        * `cirq.SupportsChannel`
        * `cirq.SupportsMixture`
        * `cirq.SupportsApplyUnitary`
        * `cirq.SupportsUnitary`
        * `cirq.SupportsDecompose`
    or is a measurement.

    This simulator supports three types of simulation.

    Run simulations which mimic running on actual quantum hardware. These
    simulations do not give access to the density matrix (like actual hardware).
    There are two variations of run methods, one which takes in a single
    (optional) way to resolve parameterized circuits, and a second which
    takes in a list or sweep of parameter resolver:

        run(circuit, param_resolver, repetitions)

        run_sweep(circuit, params, repetitions)

    These methods return `TrialResult`s which contain both the measurement
    results, but also the parameters used for the parameterized
    circuit operations. The initial state of a run is always the all 0s state
    in the computational basis.

    By contrast the simulate methods of the simulator give access to the density
    matrix of the simulation at the end of the simulation of the circuit.
    Note that if the circuit contains measurements then the density matrix
    is that result for those particular measurement results. For example
    if there is one measurement, then the simulation may result in the
    measurement result for this measurement, and the density matrix will
    be that conditional on that result. It will not be the density matrix formed
    by summing over the different measurements and their probabilities.
    The simulate methods take in two parameters that the run methods do not: a
    qubit order and an initial state. The qubit order is necessary because an
    ordering must be chosen for the kronecker product (see
    `DensityMatrixTrialResult` for details of this ordering). The initial
    state can be either the full density matrix, the full wave function (for
    pure states), or an integer which represents the initial state of being
    in a computational basis state for the binary representation of that
    integer. Similar to run methods, there are two simulate methods that run
    for single simulations or for sweeps across different parameters:

        simulate(circuit, param_resolver, qubit_order, initial_state)

        simulate_sweep(circuit, params, qubit_order, initial_state)

    The simulate methods in contrast to the run methods do not perform
    repetitions. The result of these simulations is a
    `DensityMatrixTrialResult` which contains, in addition to measurement
    results and information about the parameters that were used in the
    simulation, access to the density matrix via the `density_matrix` method.

    If one wishes to perform simulations that have access to the
    density matrix as one steps through running the circuit there is a generator
    which can be iterated over and each step is an object that gives access
    to the density matrix.  This stepping through a `Circuit` is done on a
    `Moment` by `Moment` manner.

        simulate_moment_steps(circuit, param_resolver, qubit_order,
                              initial_state)

    One can iterate over the moments via

        for step_result in simulate_moments(circuit):
           # do something with the density matrix via
           # step_result.density_matrix()
    """

    def __init__(self,
                 *,
                 dtype: Type[np.number] = np.complex64,
                 noise: devices.NoiseModel = devices.NO_NOISE):
        """Density matrix simulator.

         Args:
            dtype: The `numpy.dtype` used by the simulation. One of
                `numpy.complex64` or `numpy.complex128`
            noise: A noise model to apply while simulating.
        """
        if dtype not in {np.complex64, np.complex128}:
            raise ValueError(
                'dtype must be complex64 or complex128, was {}'.format(dtype))

        self._dtype = dtype
        self.noise = noise

    def _run(self, circuit: circuits.Circuit,
             param_resolver: study.ParamResolver,
             repetitions: int) -> Dict[str, np.ndarray]:
        """See definition in `cirq.SimulatesSamples`."""
        param_resolver = param_resolver or study.ParamResolver({})
        resolved_circuit = protocols.resolve_parameters(circuit,
                                                        param_resolver)

        if circuit.are_all_measurements_terminal():
            return self._run_sweep_sample(resolved_circuit, repetitions)
        return self._run_sweep_repeat(resolved_circuit, repetitions)

    def _run_sweep_sample(self,
                          circuit: circuits.Circuit,
                          repetitions: int) -> Dict[str, np.ndarray]:
        for step_result in self._base_iterator(
                circuit=circuit,
                qubit_order=ops.QubitOrder.DEFAULT,
                initial_state=0,
                perform_measurements=False):
            pass
        measurement_ops = [op for _, op, _ in
                           circuit.findall_operations_with_gate_type(
                               ops.MeasurementGate)]
        return step_result.sample_measurement_ops(measurement_ops, repetitions)

    def _run_sweep_repeat(self,
                          circuit: circuits.Circuit,
                          repetitions: int) -> Dict[str, np.ndarray]:
        measurements = {}  # type: Dict[str, List[np.ndarray]]
        for _ in range(repetitions):
            all_step_results = self._base_iterator(
                circuit,
                qubit_order=ops.QubitOrder.DEFAULT,
                initial_state=0,
                perform_measurements=True)
            for step_result in all_step_results:
                for k, v in step_result.measurements.items():
                    if not k in measurements:
                        measurements[k] = []
                    measurements[k].append(np.array(v, dtype=bool))
        return {k: np.array(v) for k, v in measurements.items()}

    def _simulator_iterator(self, circuit: circuits.Circuit,
                            param_resolver: study.ParamResolver,
                            qubit_order: ops.QubitOrderOrList,
                            initial_state: Union[int, np.ndarray]) -> Iterator:
        """See definition in `cirq.SimulatesIntermediateState`.

        If the initial state is an int, the state is set to the computational
        basis state corresponding to this state. Otherwise  if the initial
        state is a np.ndarray it is the full initial state, either a pure state
        or the full density matrix.  If it is the pure state it must be the
        correct size, be normalized (an L2 norm of 1), and be safely castable
        to an appropriate dtype for the simulator.  If it is a mixed state
        it must be correctly sized and positive semidefinite with trace one.
        """
        param_resolver = param_resolver or study.ParamResolver({})
        resolved_circuit = protocols.resolve_parameters(circuit, param_resolver)
        actual_initial_state = 0 if initial_state is None else initial_state
        return self._base_iterator(resolved_circuit,
                                   qubit_order,
                                   actual_initial_state)

    def _apply_op_channel(self, op: ops.Operation, state: _StateAndBuffers,
                          indices: List[int]) -> None:
        """Apply channel to state."""
        result = protocols.apply_channel(
            op,
            args=protocols.ApplyChannelArgs(
                target_tensor=state.matrix,
                out_buffer=state.buffers[0],
                auxiliary_buffer0=state.buffers[1],
                auxiliary_buffer1=state.buffers[2],
                left_axes=indices,
                right_axes=[e + state.num_qubits for e in indices]))
        for i in range(3):
            if result is state.buffers[i]:
                state.buffers[i] = state.matrix
        state.matrix = result

    def _base_iterator(
            self,
            circuit: circuits.Circuit,
            qubit_order: ops.QubitOrderOrList,
            initial_state: Union[int, np.ndarray],
            perform_measurements: bool = True) -> Iterator:
        qubits = ops.QubitOrder.as_qubit_order(qubit_order).order_for(
            circuit.all_qubits())
        num_qubits = len(qubits)
        qubit_map = {q: i for i, q in enumerate(qubits)}
        initial_matrix = density_matrix_utils.to_valid_density_matrix(
            initial_state, num_qubits, self._dtype)
        if len(circuit) == 0:
            yield DensityMatrixStepResult(initial_matrix, {}, qubit_map,
                                          self._dtype)
            return

        state = _StateAndBuffers(num_qubits,
                                 initial_matrix.reshape((2,) * num_qubits * 2))

        def on_stuck(bad_op: ops.Operation):
            return TypeError(
                "Can't simulate operations that don't implement "
                "SupportsUnitary, SupportsApplyUnitary, SupportsMixture, "
                "SupportsChannel or is a measurement: {!r}".format(bad_op))

        def keep(potential_op: ops.Operation) -> bool:
            return (protocols.has_channel(potential_op)
                    or (ops.op_gate_of_type(potential_op,
                                            ops.MeasurementGate) is not None)
                    or isinstance(potential_op,
                                  (ops.SamplesDisplay,
                                   ops.WaveFunctionDisplay,
                                   ops.DensityMatrixDisplay))
                    )

        noisy_moments = self.noise.noisy_moments(circuit,
                                                 sorted(circuit.all_qubits()))

        for moment in noisy_moments:
            measurements = collections.defaultdict(
                list)  # type: Dict[str, List[bool]]

            channel_ops_and_measurements = protocols.decompose(
                moment, keep=keep, on_stuck_raise=on_stuck)

            for op in channel_ops_and_measurements:
                indices = [qubit_map[qubit] for qubit in op.qubits]
                if isinstance(op,
                              (ops.SamplesDisplay,
                                  ops.WaveFunctionDisplay,
                                  ops.DensityMatrixDisplay)):
                    continue
                # TODO: support more general measurements.
                meas = ops.op_gate_of_type(op, ops.MeasurementGate)
                if meas:
                    if perform_measurements:
                        invert_mask = meas.invert_mask or num_qubits * (False,)
                        # Measure updates inline.
                        bits, _ = density_matrix_utils.measure_density_matrix(
                            state.matrix, indices, out=state.matrix)
                        corrected = [bit ^ mask for bit, mask in
                                     zip(bits, invert_mask)]
                        key = protocols.measurement_key(meas)
                        measurements[key].extend(corrected)
                else:
                    # TODO: Use apply_channel similar to apply_unitary.
                    self._apply_op_channel(op, state, indices)
            yield DensityMatrixStepResult(density_matrix=state.matrix,
                                          measurements=measurements,
                                          qubit_map=qubit_map,
                                          dtype=self._dtype)
<<<<<<< HEAD
                    buffer = np.empty((2,) * 2 * num_qubits, dtype=self._dtype)
                    out = np.empty((2,) * 2 * num_qubits, dtype=self._dtype)
                    for krauss in channel:
                        krauss_tensor = np.reshape(krauss.astype(self._dtype),
                                                   (2,) * gate.num_qubits() * 2)
                        result = linalg.targeted_conjugate_about(krauss_tensor,
                                                                 matrix,
                                                                 indices,
                                                                 buffer=buffer,
                                                                 out=out)
                        sum_buffer += result
                    np.copyto(dst=matrix, src=sum_buffer)
            yield DensityMatrixStepResult(density_matrix=matrix,
                                          measurements=measurements,
                                          qubit_map=qubit_map,
                                          dtype=self._dtype)
=======
>>>>>>> f337ff37

    def _create_simulator_trial_result(self,
            params: study.ParamResolver,
            measurements: Dict[str, np.ndarray],
            final_simulator_state: 'DensityMatrixSimulatorState') \
            -> 'DensityMatrixTrialResult':
        return DensityMatrixTrialResult(
            params=params,
            measurements=measurements,
            final_simulator_state=final_simulator_state)

    def compute_displays(
        self,
        program: Union[circuits.Circuit, schedules.Schedule],
        param_resolver: study.ParamResolver = study.ParamResolver({}),
        qubit_order: ops.QubitOrderOrList = ops.QubitOrder.DEFAULT,
        initial_state: Union[int, np.ndarray] = 0,
    ) -> study.ComputeDisplaysResult:
        """Computes displays in the supplied Circuit or Schedule.

        Args:
            program: The circuit or schedule to simulate.
            param_resolver: Parameters to run with the program.
            qubit_order: Determines the canonical ordering of the qubits used
                to define the order of amplitudes in the wave function.
            initial_state: If an int, the state is set to the computational
                basis state corresponding to this state. Otherwise if it is a
                np.ndarray it is the full initial state, either a pure state
                or the full density matrix. If it is the pure state it must be
                the correct size, be normalized (an L2 norm of 1), and be
                safely castable to an appropriate dtype for the simulator.
                If it is a mixed state it must be correctly sized and
                positive semidefinite with trace one.

        Returns:
            ComputeDisplaysResult for the simulation.
        """
        return self.compute_displays_sweep(
            program, [param_resolver], qubit_order, initial_state)[0]

    def compute_displays_sweep(
        self,
        program: Union[circuits.Circuit, schedules.Schedule],
        params: Optional[study.Sweepable] = None,
        qubit_order: ops.QubitOrderOrList = ops.QubitOrder.DEFAULT,
        initial_state: Union[int, np.ndarray] = 0,
    ) -> List[study.ComputeDisplaysResult]:
        """Computes displays in the supplied Circuit or Schedule.

        In contrast to `compute_displays`, this allows for sweeping
        over different parameter values.

        Args:
            program: The circuit or schedule to simulate.
            params: Parameters to run with the program.
            qubit_order: Determines the canonical ordering of the qubits used to
                define the order of amplitudes in the wave function.
            initial_state: If an int, the state is set to the computational
                basis state corresponding to this state. Otherwise if it is a
                np.ndarray it is the full initial state, either a pure state
                or the full density matrix. If it is the pure state it must be
                the correct size, be normalized (an L2 norm of 1), and be
                safely castable to an appropriate dtype for the simulator.
                If it is a mixed state it must be correctly sized and
                positive semidefinite with trace one.

        Returns:
            List of ComputeDisplaysResults for this run, one for each
            possible parameter resolver.
        """
        circuit = (program if isinstance(program, circuits.Circuit)
                   else program.to_circuit())
        param_resolvers = study.to_resolvers(params or study.ParamResolver({}))
        qubit_order = ops.QubitOrder.as_qubit_order(qubit_order)
        qubits = qubit_order.order_for(circuit.all_qubits())

        compute_displays_results = []  # type: List[study.ComputeDisplaysResult]
        for param_resolver in param_resolvers:
            display_values = {}  # type: Dict[Hashable, Any]

            # Compute the displays in the first Moment
            moment = circuit[0]
            matrix = density_matrix_utils.to_valid_density_matrix(
                initial_state, num_qubits=len(qubits), dtype=self._dtype)
            qubit_map = {q: i for i, q in enumerate(qubits)}
            _enter_moment_display_values_into_dictionary(
                display_values, moment, matrix, qubit_order, qubit_map)

            # Compute the displays in the rest of the Moments
            all_step_results = self.simulate_moment_steps(
                circuit,
                param_resolver,
                qubit_order,
                initial_state)
            for step_result, moment in zip(all_step_results, circuit[1:]):
                _enter_moment_display_values_into_dictionary(
                    display_values,
                    moment,
                    step_result.density_matrix(),
                    qubit_order,
                    step_result._qubit_map)

            compute_displays_results.append(study.ComputeDisplaysResult(
                params=param_resolver,
                display_values=display_values))

        return compute_displays_results


def _enter_moment_display_values_into_dictionary(
        display_values: Dict,
        moment: ops.Moment,
        state: np.ndarray,
        qubit_order: ops.QubitOrder,
        qubit_map: Dict[ops.Qid, int]):
    for op in moment:
        if isinstance(op, ops.DensityMatrixDisplay):
            display_values[op.key] = (
                op.value_derived_from_density_matrix(state, qubit_map))
        elif isinstance(op, ops.SamplesDisplay):
            display_values[op.key] = _compute_samples_display_value(
                op, state, qubit_order, qubit_map)


def _compute_samples_display_value(display: ops.SamplesDisplay,
        state: np.ndarray,
        qubit_order: ops.QubitOrder,
        qubit_map: Dict[ops.Qid, int]):
    n = len(qubit_map)
    state = np.reshape(state, (2,) * n * 2)
    basis_change = ops.flatten_op_tree(display.measurement_basis_change())
    for op in basis_change:
        # TODO: Use apply_channel similar to apply_unitary.
        indices = [qubit_map[qubit] for qubit in op.qubits]
        gate = cast(ops.GateOperation, op).gate
        unitary = protocols.unitary(gate)
        krauss_tensor = np.reshape(unitary,
                                   (2,) * gate.num_qubits() * 2)
        state = linalg.targeted_left_multiply(krauss_tensor,
                                               state,
                                               indices)
        # TODO add a test that fails if the below is not performed
        state = linalg.targeted_left_multiply(
            np.conjugate(krauss_tensor),
            state,
            [x + n for x in indices])
    state = state.reshape((2**n, 2**n))
    indices = [qubit_map[qubit] for qubit in display.qubits]
    samples = density_matrix_utils.sample_density_matrix(
        state, indices, display.num_samples)
    return display.value_derived_from_samples(samples)


class DensityMatrixStepResult(simulator.StepResult):
    """A single step in the simulation of the DensityMatrixSimulator.

    Attributes:
        qubit_map: A map from the Qubits in the Circuit to the the index
            of this qubit for a canonical ordering. This canonical ordering
            is used to define the state vector (see the state_vector()
            method).
        measurements: A dictionary from measurement gate key to measurement
            results, ordered by the qubits that the measurement operates on.
    """

    def __init__(self,
            density_matrix: np.ndarray,
            measurements: Dict[str, np.ndarray],
            qubit_map: Dict[ops.Qid, int],
            dtype: Type[np.number] = np.complex64):
        """DensityMatrixStepResult.

        Args:
            density_matrix: The density matrix at this step. Can be mutated.
            measurements: The measurements for this step of the simulation.
            qubit_map: A map from qid to index used to define the
                ordering of the basis in density_matrix.
            dtype: The numpy dtype for the density matrix.
        """
        super().__init__(measurements)
        self._density_matrix = density_matrix
        self._qubit_map = qubit_map
        self._dtype = dtype

    def _simulator_state(self) -> 'DensityMatrixSimulatorState':
        return DensityMatrixSimulatorState(self._density_matrix,
                                           self._qubit_map)

    def set_density_matrix(self, density_matrix_repr: Union[int, np.ndarray]):
        """Set the density matrix to a new density matrix.

        Args:
            density_matrix_repr: If this is an int, the density matrix is set to
            the computational basis state corresponding to this state. Otherwise
            if this is a np.ndarray it is the full state, either a pure state
            or the full density matrix.  If it is the pure state it must be the
            correct size, be normalized (an L2 norm of 1), and be safely
            castable to an appropriate dtype for the simulator.  If it is a
            mixed state it must be correctly sized and positive semidefinite
            with trace one.
        """
        density_matrix = density_matrix_utils.to_valid_density_matrix(
            density_matrix_repr, len(self._qubit_map), self._dtype)
        density_matrix = np.reshape(
            density_matrix,
            self._simulator_state().density_matrix.shape)
        np.copyto(dst=self._simulator_state().density_matrix,
                  src=density_matrix)

    def density_matrix(self):
        """Returns the density matrix at this step in the simulation.

        The density matrix that is stored in this result is returned in the
        computational basis with these basis states defined by the qubit_map.
        In particular the value in the qubit_map is the index of the qubit,
        and these are translated into binary vectors where the last qubit is
        the 1s bit of the index, the second-to-last is the 2s bit of the index,
        and so forth (i.e. big endian ordering). The density matrix is a
        `2 ** num_qubits` square matrix, with rows and columns ordered by
        the computational basis as just described.

        Example:
             qubit_map: {QubitA: 0, QubitB: 1, QubitC: 2}
             Then the returned density matrix will have (row and column) indices
             mapped to qubit basis states like the following table

                    | QubitA | QubitB | QubitC
                :-: | :----: | :----: | :----:
                 0  |   0    |   0    |   0
                 1  |   0    |   0    |   1
                 2  |   0    |   1    |   0
                 3  |   0    |   1    |   1
                 4  |   1    |   0    |   0
                 5  |   1    |   0    |   1
                 6  |   1    |   1    |   0
                 7  |   1    |   1    |   1
        """
        size = 2 ** len(self._qubit_map)
        return np.reshape(self._density_matrix, (size, size))

    def sample(self,
            qubits: List[ops.Qid],
            repetitions: int = 1) -> np.ndarray:
        indices = [self._qubit_map[q] for q in qubits]
        return density_matrix_utils.sample_density_matrix(
<<<<<<< HEAD
            self.simulator_state().density_matrix, indices, repetitions)
=======
            self._simulator_state().density_matrix, indices, repetitions)
>>>>>>> f337ff37


@value.value_equality(unhashable=True)
class DensityMatrixSimulatorState():
    """The simulator state for DensityMatrixSimulator

    Args:
        density_matrix: The density matrix of the simulation.
        qubit_map: A map from qid to index used to define the
            ordering of the basis in density_matrix.
    """

    def __init__(self,
            density_matrix: np.ndarray,
            qubit_map: Dict[ops.Qid, int]):
        self.density_matrix = density_matrix
        self.qubit_map = qubit_map

    def _value_equality_values_(self):
        return (self.density_matrix.tolist(), self.qubit_map)

    def __repr__(self):
        return ("cirq.DensityMatrixSimulatorState("
                "density_matrix=np.array({!r}), "
                "qubit_map={!r})".format(self.density_matrix.tolist(),
                                         self.qubit_map))


@value.value_equality(unhashable=True)
class DensityMatrixTrialResult(simulator.SimulationTrialResult):
    """A `SimulationTrialResult` for `DensityMatrixSimulator` runs.

    The density matrix that is stored in this result is returned in the
    computational basis with these basis states defined by the qubit_map.
    In particular the value in the qubit_map is the index of the qubit,
    and these are translated into binary vectors where the last qubit is
    the 1s bit of the index, the second-to-last is the 2s bit of the index,
    and so forth (i.e. big endian ordering). The density matrix is a
    `2 ** num_qubits` square matrix, with rows and columns ordered by
    the computational basis as just described.

    Example:
         qubit_map: {QubitA: 0, QubitB: 1, QubitC: 2}
         Then the returned density matrix will have (row and column) indices
         mapped to qubit basis states like the following table

                | QubitA | QubitB | QubitC
            :-: | :----: | :----: | :----:
             0  |   0    |   0    |   0
             1  |   0    |   0    |   1
             2  |   0    |   1    |   0
             3  |   0    |   1    |   1
             4  |   1    |   0    |   0
             5  |   1    |   0    |   1
             6  |   1    |   1    |   0
             7  |   1    |   1    |   1

    Attributes:
        params: A ParamResolver of settings used for this result.
        measurements: A dictionary from measurement gate key to measurement
            results. Measurement results are a numpy ndarray of actual boolean
            measurement results (ordered by the qubits acted on by the
            measurement gate.)
        final_simulator_state: The final simulator state of the system after the
            trial finishes.
        final_density_matrix: The final density matrix of the system.
    """

    def __init__(self,
            params: study.ParamResolver,
            measurements: Dict[str, np.ndarray],
            final_simulator_state: DensityMatrixSimulatorState) -> None:
        super().__init__(params=params,
                         measurements=measurements,
                         final_simulator_state=final_simulator_state)
        size = 2 ** len(final_simulator_state.qubit_map)
        self.final_density_matrix = np.reshape(
            final_simulator_state.density_matrix, (size, size))

    def _value_equality_values_(self):
        measurements = {k: v.tolist() for k, v in
                        sorted(self.measurements.items())}
        return (self.params, measurements, self._final_simulator_state)

    def __repr__(self):
        return ("cirq.DensityMatrixTrialResult(params={!r}, measurements={!r}, "
                "final_simulator_state={!r})".format(
<<<<<<< HEAD
                    self.params, self.measurements, self.final_simulator_state))
=======
                    self.params, self.measurements,
                    self._final_simulator_state))
>>>>>>> f337ff37
<|MERGE_RESOLUTION|>--- conflicted
+++ resolved
@@ -11,13 +11,12 @@
 # WITHOUT WARRANTIES OR CONDITIONS OF ANY KIND, either express or implied.
 # See the License for the specific language governing permissions and
 # limitations under the License.
-
 """Simulator for density matrices that simulates noisy quantum circuits."""
 
 import collections
 
-from typing import (
-        cast, Dict, Iterator, List, Optional, TYPE_CHECKING, Type, Union)
+from typing import (cast, Dict, Iterator, List, Optional, TYPE_CHECKING, Type,
+                    Union)
 
 import numpy as np
 
@@ -142,15 +141,13 @@
              repetitions: int) -> Dict[str, np.ndarray]:
         """See definition in `cirq.SimulatesSamples`."""
         param_resolver = param_resolver or study.ParamResolver({})
-        resolved_circuit = protocols.resolve_parameters(circuit,
-                                                        param_resolver)
+        resolved_circuit = protocols.resolve_parameters(circuit, param_resolver)
 
         if circuit.are_all_measurements_terminal():
             return self._run_sweep_sample(resolved_circuit, repetitions)
         return self._run_sweep_repeat(resolved_circuit, repetitions)
 
-    def _run_sweep_sample(self,
-                          circuit: circuits.Circuit,
+    def _run_sweep_sample(self, circuit: circuits.Circuit,
                           repetitions: int) -> Dict[str, np.ndarray]:
         for step_result in self._base_iterator(
                 circuit=circuit,
@@ -158,13 +155,13 @@
                 initial_state=0,
                 perform_measurements=False):
             pass
-        measurement_ops = [op for _, op, _ in
-                           circuit.findall_operations_with_gate_type(
-                               ops.MeasurementGate)]
+        measurement_ops = [
+            op for _, op, _ in circuit.findall_operations_with_gate_type(
+                ops.MeasurementGate)
+        ]
         return step_result.sample_measurement_ops(measurement_ops, repetitions)
 
-    def _run_sweep_repeat(self,
-                          circuit: circuits.Circuit,
+    def _run_sweep_repeat(self, circuit: circuits.Circuit,
                           repetitions: int) -> Dict[str, np.ndarray]:
         measurements = {}  # type: Dict[str, List[np.ndarray]]
         for _ in range(repetitions):
@@ -197,8 +194,7 @@
         param_resolver = param_resolver or study.ParamResolver({})
         resolved_circuit = protocols.resolve_parameters(circuit, param_resolver)
         actual_initial_state = 0 if initial_state is None else initial_state
-        return self._base_iterator(resolved_circuit,
-                                   qubit_order,
+        return self._base_iterator(resolved_circuit, qubit_order,
                                    actual_initial_state)
 
     def _apply_op_channel(self, op: ops.Operation, state: _StateAndBuffers,
@@ -218,12 +214,11 @@
                 state.buffers[i] = state.matrix
         state.matrix = result
 
-    def _base_iterator(
-            self,
-            circuit: circuits.Circuit,
-            qubit_order: ops.QubitOrderOrList,
-            initial_state: Union[int, np.ndarray],
-            perform_measurements: bool = True) -> Iterator:
+    def _base_iterator(self,
+                       circuit: circuits.Circuit,
+                       qubit_order: ops.QubitOrderOrList,
+                       initial_state: Union[int, np.ndarray],
+                       perform_measurements: bool = True) -> Iterator:
         qubits = ops.QubitOrder.as_qubit_order(qubit_order).order_for(
             circuit.all_qubits())
         num_qubits = len(qubits)
@@ -245,14 +240,11 @@
                 "SupportsChannel or is a measurement: {!r}".format(bad_op))
 
         def keep(potential_op: ops.Operation) -> bool:
-            return (protocols.has_channel(potential_op)
-                    or (ops.op_gate_of_type(potential_op,
-                                            ops.MeasurementGate) is not None)
-                    or isinstance(potential_op,
-                                  (ops.SamplesDisplay,
-                                   ops.WaveFunctionDisplay,
-                                   ops.DensityMatrixDisplay))
-                    )
+            return (protocols.has_channel(potential_op) or (ops.op_gate_of_type(
+                potential_op, ops.MeasurementGate) is not None) or
+                    isinstance(potential_op,
+                               (ops.SamplesDisplay, ops.WaveFunctionDisplay,
+                                ops.DensityMatrixDisplay)))
 
         noisy_moments = self.noise.noisy_moments(circuit,
                                                  sorted(circuit.all_qubits()))
@@ -266,10 +258,8 @@
 
             for op in channel_ops_and_measurements:
                 indices = [qubit_map[qubit] for qubit in op.qubits]
-                if isinstance(op,
-                              (ops.SamplesDisplay,
-                                  ops.WaveFunctionDisplay,
-                                  ops.DensityMatrixDisplay)):
+                if isinstance(op, (ops.SamplesDisplay, ops.WaveFunctionDisplay,
+                                   ops.DensityMatrixDisplay)):
                     continue
                 # TODO: support more general measurements.
                 meas = ops.op_gate_of_type(op, ops.MeasurementGate)
@@ -279,8 +269,9 @@
                         # Measure updates inline.
                         bits, _ = density_matrix_utils.measure_density_matrix(
                             state.matrix, indices, out=state.matrix)
-                        corrected = [bit ^ mask for bit, mask in
-                                     zip(bits, invert_mask)]
+                        corrected = [
+                            bit ^ mask for bit, mask in zip(bits, invert_mask)
+                        ]
                         key = protocols.measurement_key(meas)
                         measurements[key].extend(corrected)
                 else:
@@ -290,25 +281,6 @@
                                           measurements=measurements,
                                           qubit_map=qubit_map,
                                           dtype=self._dtype)
-<<<<<<< HEAD
-                    buffer = np.empty((2,) * 2 * num_qubits, dtype=self._dtype)
-                    out = np.empty((2,) * 2 * num_qubits, dtype=self._dtype)
-                    for krauss in channel:
-                        krauss_tensor = np.reshape(krauss.astype(self._dtype),
-                                                   (2,) * gate.num_qubits() * 2)
-                        result = linalg.targeted_conjugate_about(krauss_tensor,
-                                                                 matrix,
-                                                                 indices,
-                                                                 buffer=buffer,
-                                                                 out=out)
-                        sum_buffer += result
-                    np.copyto(dst=matrix, src=sum_buffer)
-            yield DensityMatrixStepResult(density_matrix=matrix,
-                                          measurements=measurements,
-                                          qubit_map=qubit_map,
-                                          dtype=self._dtype)
-=======
->>>>>>> f337ff37
 
     def _create_simulator_trial_result(self,
             params: study.ParamResolver,
@@ -321,11 +293,11 @@
             final_simulator_state=final_simulator_state)
 
     def compute_displays(
-        self,
-        program: Union[circuits.Circuit, schedules.Schedule],
-        param_resolver: study.ParamResolver = study.ParamResolver({}),
-        qubit_order: ops.QubitOrderOrList = ops.QubitOrder.DEFAULT,
-        initial_state: Union[int, np.ndarray] = 0,
+            self,
+            program: Union[circuits.Circuit, schedules.Schedule],
+            param_resolver: study.ParamResolver = study.ParamResolver({}),
+            qubit_order: ops.QubitOrderOrList = ops.QubitOrder.DEFAULT,
+            initial_state: Union[int, np.ndarray] = 0,
     ) -> study.ComputeDisplaysResult:
         """Computes displays in the supplied Circuit or Schedule.
 
@@ -346,15 +318,15 @@
         Returns:
             ComputeDisplaysResult for the simulation.
         """
-        return self.compute_displays_sweep(
-            program, [param_resolver], qubit_order, initial_state)[0]
+        return self.compute_displays_sweep(program, [param_resolver],
+                                           qubit_order, initial_state)[0]
 
     def compute_displays_sweep(
-        self,
-        program: Union[circuits.Circuit, schedules.Schedule],
-        params: Optional[study.Sweepable] = None,
-        qubit_order: ops.QubitOrderOrList = ops.QubitOrder.DEFAULT,
-        initial_state: Union[int, np.ndarray] = 0,
+            self,
+            program: Union[circuits.Circuit, schedules.Schedule],
+            params: Optional[study.Sweepable] = None,
+            qubit_order: ops.QubitOrderOrList = ops.QubitOrder.DEFAULT,
+            initial_state: Union[int, np.ndarray] = 0,
     ) -> List[study.ComputeDisplaysResult]:
         """Computes displays in the supplied Circuit or Schedule.
 
@@ -379,8 +351,8 @@
             List of ComputeDisplaysResults for this run, one for each
             possible parameter resolver.
         """
-        circuit = (program if isinstance(program, circuits.Circuit)
-                   else program.to_circuit())
+        circuit = (program if isinstance(program, circuits.Circuit) else
+                   program.to_circuit())
         param_resolvers = study.to_resolvers(params or study.ParamResolver({}))
         qubit_order = ops.QubitOrder.as_qubit_order(qubit_order)
         qubits = qubit_order.order_for(circuit.all_qubits())
@@ -399,44 +371,37 @@
 
             # Compute the displays in the rest of the Moments
             all_step_results = self.simulate_moment_steps(
-                circuit,
-                param_resolver,
-                qubit_order,
-                initial_state)
+                circuit, param_resolver, qubit_order, initial_state)
             for step_result, moment in zip(all_step_results, circuit[1:]):
                 _enter_moment_display_values_into_dictionary(
-                    display_values,
-                    moment,
-                    step_result.density_matrix(),
-                    qubit_order,
-                    step_result._qubit_map)
-
-            compute_displays_results.append(study.ComputeDisplaysResult(
-                params=param_resolver,
-                display_values=display_values))
+                    display_values, moment, step_result.density_matrix(),
+                    qubit_order, step_result._qubit_map)
+
+            compute_displays_results.append(
+                study.ComputeDisplaysResult(params=param_resolver,
+                                            display_values=display_values))
 
         return compute_displays_results
 
 
-def _enter_moment_display_values_into_dictionary(
-        display_values: Dict,
-        moment: ops.Moment,
-        state: np.ndarray,
-        qubit_order: ops.QubitOrder,
-        qubit_map: Dict[ops.Qid, int]):
+def _enter_moment_display_values_into_dictionary(display_values: Dict,
+                                                 moment: ops.Moment,
+                                                 state: np.ndarray,
+                                                 qubit_order: ops.QubitOrder,
+                                                 qubit_map: Dict[ops.Qid, int]):
     for op in moment:
         if isinstance(op, ops.DensityMatrixDisplay):
-            display_values[op.key] = (
-                op.value_derived_from_density_matrix(state, qubit_map))
+            display_values[op.key] = (op.value_derived_from_density_matrix(
+                state, qubit_map))
         elif isinstance(op, ops.SamplesDisplay):
             display_values[op.key] = _compute_samples_display_value(
                 op, state, qubit_order, qubit_map)
 
 
 def _compute_samples_display_value(display: ops.SamplesDisplay,
-        state: np.ndarray,
-        qubit_order: ops.QubitOrder,
-        qubit_map: Dict[ops.Qid, int]):
+                                   state: np.ndarray,
+                                   qubit_order: ops.QubitOrder,
+                                   qubit_map: Dict[ops.Qid, int]):
     n = len(qubit_map)
     state = np.reshape(state, (2,) * n * 2)
     basis_change = ops.flatten_op_tree(display.measurement_basis_change())
@@ -445,16 +410,11 @@
         indices = [qubit_map[qubit] for qubit in op.qubits]
         gate = cast(ops.GateOperation, op).gate
         unitary = protocols.unitary(gate)
-        krauss_tensor = np.reshape(unitary,
-                                   (2,) * gate.num_qubits() * 2)
-        state = linalg.targeted_left_multiply(krauss_tensor,
-                                               state,
-                                               indices)
+        krauss_tensor = np.reshape(unitary, (2,) * gate.num_qubits() * 2)
+        state = linalg.targeted_left_multiply(krauss_tensor, state, indices)
         # TODO add a test that fails if the below is not performed
-        state = linalg.targeted_left_multiply(
-            np.conjugate(krauss_tensor),
-            state,
-            [x + n for x in indices])
+        state = linalg.targeted_left_multiply(np.conjugate(krauss_tensor),
+                                              state, [x + n for x in indices])
     state = state.reshape((2**n, 2**n))
     indices = [qubit_map[qubit] for qubit in display.qubits]
     samples = density_matrix_utils.sample_density_matrix(
@@ -475,10 +435,10 @@
     """
 
     def __init__(self,
-            density_matrix: np.ndarray,
-            measurements: Dict[str, np.ndarray],
-            qubit_map: Dict[ops.Qid, int],
-            dtype: Type[np.number] = np.complex64):
+                 density_matrix: np.ndarray,
+                 measurements: Dict[str, np.ndarray],
+                 qubit_map: Dict[ops.Qid, int],
+                 dtype: Type[np.number] = np.complex64):
         """DensityMatrixStepResult.
 
         Args:
@@ -546,19 +506,13 @@
                  6  |   1    |   1    |   0
                  7  |   1    |   1    |   1
         """
-        size = 2 ** len(self._qubit_map)
+        size = 2**len(self._qubit_map)
         return np.reshape(self._density_matrix, (size, size))
 
-    def sample(self,
-            qubits: List[ops.Qid],
-            repetitions: int = 1) -> np.ndarray:
+    def sample(self, qubits: List[ops.Qid], repetitions: int = 1) -> np.ndarray:
         indices = [self._qubit_map[q] for q in qubits]
         return density_matrix_utils.sample_density_matrix(
-<<<<<<< HEAD
-            self.simulator_state().density_matrix, indices, repetitions)
-=======
             self._simulator_state().density_matrix, indices, repetitions)
->>>>>>> f337ff37
 
 
 @value.value_equality(unhashable=True)
@@ -571,9 +525,8 @@
             ordering of the basis in density_matrix.
     """
 
-    def __init__(self,
-            density_matrix: np.ndarray,
-            qubit_map: Dict[ops.Qid, int]):
+    def __init__(self, density_matrix: np.ndarray,
+                 qubit_map: Dict[ops.Qid, int]):
         self.density_matrix = density_matrix
         self.qubit_map = qubit_map
 
@@ -627,28 +580,24 @@
         final_density_matrix: The final density matrix of the system.
     """
 
-    def __init__(self,
-            params: study.ParamResolver,
-            measurements: Dict[str, np.ndarray],
-            final_simulator_state: DensityMatrixSimulatorState) -> None:
+    def __init__(self, params: study.ParamResolver,
+                 measurements: Dict[str, np.ndarray],
+                 final_simulator_state: DensityMatrixSimulatorState) -> None:
         super().__init__(params=params,
                          measurements=measurements,
                          final_simulator_state=final_simulator_state)
-        size = 2 ** len(final_simulator_state.qubit_map)
+        size = 2**len(final_simulator_state.qubit_map)
         self.final_density_matrix = np.reshape(
             final_simulator_state.density_matrix, (size, size))
 
     def _value_equality_values_(self):
-        measurements = {k: v.tolist() for k, v in
-                        sorted(self.measurements.items())}
+        measurements = {
+            k: v.tolist() for k, v in sorted(self.measurements.items())
+        }
         return (self.params, measurements, self._final_simulator_state)
 
     def __repr__(self):
         return ("cirq.DensityMatrixTrialResult(params={!r}, measurements={!r}, "
                 "final_simulator_state={!r})".format(
-<<<<<<< HEAD
-                    self.params, self.measurements, self.final_simulator_state))
-=======
                     self.params, self.measurements,
-                    self._final_simulator_state))
->>>>>>> f337ff37
+                    self._final_simulator_state))