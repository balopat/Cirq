--- conflicted
+++ resolved
@@ -11,6 +11,7 @@
 # WITHOUT WARRANTIES OR CONDITIONS OF ANY KIND, either express or implied.
 # See the License for the specific language governing permissions and
 # limitations under the License.
+
 """Abstract base classes for different types of simulators.
 
 Simulator types include:
@@ -49,10 +50,10 @@
     """
 
     def run_sweep(
-            self,
-            program: Union[circuits.Circuit, schedules.Schedule],
-            params: study.Sweepable,
-            repetitions: int = 1,
+        self,
+        program: Union[circuits.Circuit, schedules.Schedule],
+        params: study.Sweepable,
+        repetitions: int = 1,
     ) -> List[study.TrialResult]:
         """Runs the supplied Circuit or Schedule, mimicking quantum hardware.
 
@@ -68,8 +69,8 @@
             TrialResult list for this run; one for each possible parameter
             resolver.
         """
-        circuit = (program if isinstance(program, circuits.Circuit) else
-                   program.to_circuit())
+        circuit = (program if isinstance(program, circuits.Circuit)
+                   else program.to_circuit())
         if not circuit.has_measurements():
             raise ValueError("Circuit has no measurements to sample.")
         param_resolvers = study.to_resolvers(params)
@@ -81,17 +82,16 @@
                                      repetitions=repetitions)
             trial_results.append(
                 study.TrialResult(params=param_resolver,
-<<<<<<< HEAD
-                                  repetitions=repetitions,
-=======
->>>>>>> f1d102d9
                                   measurements=measurements))
         return trial_results
 
     @abc.abstractmethod
-    def _run(self, circuit: circuits.Circuit,
-             param_resolver: study.ParamResolver,
-             repetitions: int) -> Dict[str, np.ndarray]:
+    def _run(
+        self,
+        circuit: circuits.Circuit,
+        param_resolver: study.ParamResolver,
+        repetitions: int
+    ) -> Dict[str, np.ndarray]:
         """Run a simulation, mimicking quantum hardware.
 
         Args:
@@ -123,7 +123,8 @@
             ComputeDisplaysResult for the simulation.
         """
         return self.compute_samples_displays_sweep(
-            program, study.ParamResolver(param_resolver))[0]
+            program,
+            study.ParamResolver(param_resolver))[0]
 
     def compute_samples_displays_sweep(
             self,
@@ -143,8 +144,8 @@
             List of ComputeDisplaysResults for this run, one for each
             possible parameter resolver.
         """
-        circuit = (program if isinstance(program, circuits.Circuit) else
-                   program.to_circuit())
+        circuit = (program if isinstance(program, circuits.Circuit)
+                   else program.to_circuit())
         param_resolvers = study.to_resolvers(params or study.ParamResolver({}))
 
         compute_displays_results = []  # type: List[study.ComputeDisplaysResult]
@@ -152,23 +153,26 @@
             display_values = {}  # type: Dict[Hashable, Any]
             preceding_circuit = circuits.Circuit()
             for i, moment in enumerate(circuit):
-                displays = (
-                    op for op in moment if isinstance(op, ops.SamplesDisplay))
+                displays = (op for op in moment
+                            if isinstance(op, ops.SamplesDisplay))
                 for display in displays:
                     measurement_key = str(display.key)
                     measurement_circuit = circuits.Circuit.from_ops(
                         display.measurement_basis_change(),
-                        ops.measure(*display.qubits, key=measurement_key))
+                        ops.measure(*display.qubits,
+                                    key=measurement_key)
+                    )
                     measurements = self._run(
-                        preceding_circuit + measurement_circuit, param_resolver,
+                        preceding_circuit + measurement_circuit,
+                        param_resolver,
                         display.num_samples)
                     display_values[display.key] = (
                         display.value_derived_from_samples(
                             measurements[measurement_key]))
                 preceding_circuit.append(circuit[i])
-            compute_displays_results.append(
-                study.ComputeDisplaysResult(params=param_resolver,
-                                            display_values=display_values))
+            compute_displays_results.append(study.ComputeDisplaysResult(
+                params=param_resolver,
+                display_values=display_values))
 
         return compute_displays_results
 
@@ -185,11 +189,11 @@
     """
 
     def simulate(
-            self,
-            program: Union[circuits.Circuit, schedules.Schedule],
-            param_resolver: 'study.ParamResolverOrSimilarType' = None,
-            qubit_order: ops.QubitOrderOrList = ops.QubitOrder.DEFAULT,
-            initial_state: Any = None,
+        self,
+        program: Union[circuits.Circuit, schedules.Schedule],
+        param_resolver: 'study.ParamResolverOrSimilarType' = None,
+        qubit_order: ops.QubitOrderOrList = ops.QubitOrder.DEFAULT,
+        initial_state: Any = None,
     ) -> 'SimulationTrialResult':
         """Simulates the supplied Circuit or Schedule.
 
@@ -209,16 +213,19 @@
         Returns:
             SimulationTrialResults for the simulation. Includes the final state.
         """
-        return self.simulate_sweep(program, study.ParamResolver(param_resolver),
-                                   qubit_order, initial_state)[0]
+        return self.simulate_sweep(
+            program,
+            study.ParamResolver(param_resolver),
+            qubit_order,
+            initial_state)[0]
 
     @abc.abstractmethod
     def simulate_sweep(
-            self,
-            program: Union[circuits.Circuit, schedules.Schedule],
-            params: study.Sweepable,
-            qubit_order: ops.QubitOrderOrList = ops.QubitOrder.DEFAULT,
-            initial_state: Any = None,
+        self,
+        program: Union[circuits.Circuit, schedules.Schedule],
+        params: study.Sweepable,
+        qubit_order: ops.QubitOrderOrList = ops.QubitOrder.DEFAULT,
+        initial_state: Any = None,
     ) -> List['SimulationTrialResult']:
         """Simulates the supplied Circuit or Schedule.
 
@@ -255,11 +262,11 @@
     """
 
     def simulate_sweep(
-            self,
-            program: Union[circuits.Circuit, schedules.Schedule],
-            params: study.Sweepable,
-            qubit_order: ops.QubitOrderOrList = ops.QubitOrder.DEFAULT,
-            initial_state: Any = None,
+        self,
+        program: Union[circuits.Circuit, schedules.Schedule],
+        params: study.Sweepable,
+        qubit_order: ops.QubitOrderOrList = ops.QubitOrder.DEFAULT,
+        initial_state: Any = None,
     ) -> List['SimulationTrialResult']:
         """Simulates the supplied Circuit or Schedule.
 
@@ -281,15 +288,17 @@
             List of SimulationTrialResults for this run, one for each
             possible parameter resolver.
         """
-        circuit = (program if isinstance(program, circuits.Circuit) else
-                   program.to_circuit())
+        circuit = (program if isinstance(program, circuits.Circuit)
+                   else program.to_circuit())
         param_resolvers = study.to_resolvers(params)
 
         trial_results = []
         qubit_order = ops.QubitOrder.as_qubit_order(qubit_order)
         for param_resolver in param_resolvers:
-            all_step_results = self.simulate_moment_steps(
-                circuit, param_resolver, qubit_order, initial_state)
+            all_step_results = self.simulate_moment_steps(circuit,
+                                                          param_resolver,
+                                                          qubit_order,
+                                                          initial_state)
             measurements = {}  # type: Dict[str, np.ndarray]
             for step_result in all_step_results:
                 for k, v in step_result.measurements.items():
@@ -302,11 +311,12 @@
         return trial_results
 
     def simulate_moment_steps(
-            self,
-            circuit: circuits.Circuit,
-            param_resolver: 'study.ParamResolverOrSimilarType' = None,
-            qubit_order: ops.QubitOrderOrList = ops.QubitOrder.DEFAULT,
-            initial_state: Any = None) -> Iterator:
+        self,
+        circuit: circuits.Circuit,
+        param_resolver: 'study.ParamResolverOrSimilarType' = None,
+        qubit_order: ops.QubitOrderOrList = ops.QubitOrder.DEFAULT,
+        initial_state: Any = None
+    ) -> Iterator:
         """Returns an iterator of StepResults for each moment simulated.
 
         If the circuit being simulated is empty, a single step result should
@@ -326,17 +336,19 @@
             Iterator that steps through the simulation, simulating each
             moment and returning a StepResult for each moment.
         """
-        return self._simulator_iterator(circuit,
-                                        study.ParamResolver(param_resolver),
-                                        qubit_order, initial_state)
+        return self._simulator_iterator(
+            circuit,
+            study.ParamResolver(param_resolver),
+            qubit_order,
+            initial_state)
 
     @abc.abstractmethod
     def _simulator_iterator(
-            self,
-            circuit: circuits.Circuit,
-            param_resolver: study.ParamResolver,
-            qubit_order: ops.QubitOrderOrList,
-            initial_state: Any,
+        self,
+        circuit: circuits.Circuit,
+        param_resolver: study.ParamResolver,
+        qubit_order: ops.QubitOrderOrList,
+        initial_state: Any,
     ) -> Iterator:
         """Iterator over StepResult from Moments of a Circuit.
 
@@ -378,6 +390,7 @@
             final_simulator_state=final_simulator_state)
 
 
+
 class StepResult(metaclass=abc.ABCMeta):
     """Results of a step of a SimulatesIntermediateState.
 
@@ -403,7 +416,9 @@
         """
 
     @abc.abstractmethod
-    def sample(self, qubits: List[ops.Qid], repetitions: int = 1) -> np.ndarray:
+    def sample(self,
+               qubits: List[ops.Qid],
+               repetitions: int = 1) -> np.ndarray:
         """Samples from the system at this point in the computation.
 
         Note that this does not collapse the wave function.
@@ -421,9 +436,10 @@
         """
         raise NotImplementedError()
 
-    def sample_measurement_ops(self,
-                               measurement_ops: List[ops.GateOperation],
-                               repetitions: int = 1) -> Dict[str, np.ndarray]:
+    def sample_measurement_ops(
+            self,
+            measurement_ops: List[ops.GateOperation],
+            repetitions: int = 1) -> Dict[str, np.ndarray]:
         """Samples from the system at this point in the computation.
 
         Note that this does not collapse the wave function.
@@ -465,10 +481,8 @@
             all_qubits.extend(op.qubits)
             current_index += len(op.qubits)
         indexed_sample = self.sample(all_qubits, repetitions)
-        return {
-            k: np.array([x[s:e] for x in indexed_sample
-                        ]) for k, (s, e) in bounds.items()
-        }
+        return {k: np.array([x[s:e] for x in indexed_sample]) for k, (s, e) in
+                bounds.items()}
 
 
 @value.value_equality(unhashable=True)
@@ -488,9 +502,10 @@
             measurement gate.)
     """
 
-    def __init__(self, params: study.ParamResolver,
-                 measurements: Dict[str, np.ndarray],
-                 final_simulator_state: Any) -> None:
+    def __init__(self,
+        params: study.ParamResolver,
+        measurements: Dict[str, np.ndarray],
+        final_simulator_state: Any) -> None:
         self.params = params
         self.measurements = measurements
         self._final_simulator_state = final_simulator_state
@@ -502,16 +517,15 @@
                     self.params, self.measurements, self._final_simulator_state)
 
     def __str__(self):
-
         def bitstring(vals):
             return ''.join('1' if v else '0' for v in vals)
 
-        results = sorted([
-            (key, bitstring(val)) for key, val in self.measurements.items()
-        ])
+        results = sorted(
+            [(key, bitstring(val)) for key, val in self.measurements.items()])
         if not results:
             return '(no measurements)'
-        return ' '.join(['{}={}'.format(key, val) for key, val in results])
+        return ' '.join(
+            ['{}={}'.format(key, val) for key, val in results])
 
     def _repr_pretty_(self, p: Any, cycle: bool) -> None:
         """Text output in Jupyter."""
@@ -522,9 +536,8 @@
             p.text(str(self))
 
     def _value_equality_values_(self):
-        measurements = {
-            k: v.tolist() for k, v in sorted(self.measurements.items())
-        }
+        measurements = {k: v.tolist() for k, v in
+                        sorted(self.measurements.items())}
         return (self.params, measurements, self._final_simulator_state)
 
     @property
