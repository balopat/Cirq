# Copyright 2018 The Cirq Developers
#
# Licensed under the Apache License, Version 2.0 (the "License");
# you may not use this file except in compliance with the License.
# You may obtain a copy of the License at
#
#      http://www.apache.org/licenses/LICENSE-2.0
#
# Unless required by applicable law or agreed to in writing, software
# distributed under the License is distributed on an "AS IS" BASIS,
# WITHOUT WARRANTIES OR CONDITIONS OF ANY KIND, either express or implied.
# See the License for the specific language governing permissions and
# limitations under the License.

from typing import Any, Callable, cast, Dict, Optional, Union

import numpy as np
import sympy

from cirq import ops


class QuirkOp:
    """An operation as understood by Quirk's parser.

    Basically just a series of text identifiers for each qubit, and some rules
    for how things can be combined.
    """

    def __init__(self, *keys: Any, can_merge: bool=True) -> None:
        """
        Args:
            *keys: The JSON object(s) that each qubit is turned into when
                explaining a gate to Quirk. For example, a CNOT is turned into
                the keys ["•", "X"].

                Note that, when keys terminates early, it is implied that later
                qubits should use the same key as the last key.
            can_merge: Whether or not it is safe to merge a column containing
                this operation into a column containing other operations. For
                example, this is not safe if the column contains a control
                because the control would also apply to the other column's
                gates.
        """
        self.keys = keys
        self.can_merge = can_merge


UNKNOWN_GATE = QuirkOp('UNKNOWN', can_merge=False)


def same_half_turns(a1: float, a2: float, atol=0.0001) -> bool:
    d = (a1 - a2 + 1) % 2 - 1
    return abs(d) < atol


def angle_to_exponent_key(t: Union[float, sympy.Symbol]) -> Optional[str]:
    if isinstance(t, sympy.Basic):
        return '^t'

    if same_half_turns(t, 1):
        return ''

    if same_half_turns(t, 0.5):
        return '^½'

    if same_half_turns(t, -0.5):
        return '^-½'

    if same_half_turns(t, 0.25):
        return '^¼'

    if same_half_turns(t, -0.25):
        return '^-¼'

    return None


def single_qubit_matrix_gate(matrix: Optional[np.ndarray]) -> Optional[QuirkOp]:
    if matrix is None or matrix.shape[0] != 2:
        return None

    matrix = matrix.round(6)
    matrix_repr = '{{%s+%si,%s+%si},{%s+%si,%s+%si}}' % (
        np.real(matrix[0, 0]), np.imag(matrix[0, 0]),
        np.real(matrix[1, 0]), np.imag(matrix[1, 0]),
        np.real(matrix[0, 1]), np.imag(matrix[0, 1]),
        np.real(matrix[1, 1]), np.imag(matrix[1, 1]))

    # Clean up.
    matrix_repr = matrix_repr.replace('+-', '-')
    matrix_repr = matrix_repr.replace('+0.0i', '')
    matrix_repr = matrix_repr.replace('.0,', ',')
    matrix_repr = matrix_repr.replace('.0}', '}')
    matrix_repr = matrix_repr.replace('.0+', '+')
    matrix_repr = matrix_repr.replace('.0-', '-')

    return QuirkOp({
        'id': '?',
        'matrix': matrix_repr
    })


def known_quirk_op_for_operation(op: ops.Operation) -> Optional[QuirkOp]:
    if isinstance(op, ops.GateOperation):
        return _gate_to_quirk_op(op.gate)
    if isinstance(op, ops.ControlledOperation):
        return controlled_unwrap(op)
    return None


def _gate_to_quirk_op(gate: ops.Gate) -> Optional[QuirkOp]:
    for gate_type, func in _known_gate_conversions.items():
        if isinstance(gate, gate_type):
            return func(gate)
    return None


def x_to_known(gate: ops.XPowGate) -> Optional[QuirkOp]:
    e = angle_to_exponent_key(gate.exponent)
    if e is None:
        return None
    return QuirkOp('X' + e)


def y_to_known(gate: ops.YPowGate) -> Optional[QuirkOp]:
    e = angle_to_exponent_key(gate.exponent)
    if e is None:
        return None
    return QuirkOp('Y' + e)


def z_to_known(gate: ops.ZPowGate) -> Optional[QuirkOp]:
    e = angle_to_exponent_key(gate.exponent)
    if e is None:
        return None
    return QuirkOp('Z' + e)


def cz_to_known(gate: ops.CZPowGate) -> Optional[QuirkOp]:
    e = angle_to_exponent_key(gate.exponent)
    if e is None:
        return None
    return QuirkOp('•', 'Z' + e, can_merge=False)


def cnot_to_known(gate: ops.CNotPowGate) -> Optional[QuirkOp]:
    e = angle_to_exponent_key(gate.exponent)
    if e is None:
        return None
    return QuirkOp('•', 'X' + e, can_merge=False)


def h_to_known(gate: ops.HPowGate) -> Optional[QuirkOp]:
    if gate.exponent == 1:
        return QuirkOp('H')
    return None


def swap_to_known(gate: ops.SwapPowGate) -> Optional[QuirkOp]:
    if gate.exponent == 1:
        return QuirkOp('Swap', 'Swap', can_merge=False)
    return None


def cswap_to_known(gate: ops.CSwapGate) -> Optional[QuirkOp]:
    return QuirkOp('•', 'Swap', 'Swap', can_merge=False)


def ccx_to_known(gate: ops.CCXPowGate) -> Optional[QuirkOp]:
    e = angle_to_exponent_key(gate.exponent)
    if e is None:
        return None
    return QuirkOp('•', '•', 'X' + e, can_merge=False)


def ccz_to_known(gate: ops.CCZPowGate) -> Optional[QuirkOp]:
    e = angle_to_exponent_key(gate.exponent)
    if e is None:
        return None
    return QuirkOp('•', '•', 'Z' + e, can_merge=False)


def controlled_unwrap(op: ops.ControlledOperation) -> Optional[QuirkOp]:
    sub = known_quirk_op_for_operation(op.sub_operation)
    if sub is None:
        return None
<<<<<<< HEAD
    return QuirkOp(*(('•',) * gate.num_controls() + sub.keys), can_merge=False)
=======
    return QuirkOp(*(('•',) * len(op.controls) + sub.keys), can_merge=False)
>>>>>>> f337ff37


_known_gate_conversions = cast(
    Dict[type, Callable[[ops.Gate], Optional[QuirkOp]]], {
        ops.CCXPowGate: ccx_to_known,
        ops.CCZPowGate: ccz_to_known,
        ops.CSwapGate: cswap_to_known,
        ops.XPowGate: x_to_known,
        ops.YPowGate: y_to_known,
        ops.ZPowGate: z_to_known,
        ops.CZPowGate: cz_to_known,
        ops.CNotPowGate: cnot_to_known,
        ops.SwapPowGate: swap_to_known,
        ops.HPowGate: h_to_known,
        ops.MeasurementGate: lambda _: QuirkOp('Measure')
    })<|MERGE_RESOLUTION|>--- conflicted
+++ resolved
@@ -27,7 +27,7 @@
     for how things can be combined.
     """
 
-    def __init__(self, *keys: Any, can_merge: bool=True) -> None:
+    def __init__(self, *keys: Any, can_merge: bool = True) -> None:
         """
         Args:
             *keys: The JSON object(s) that each qubit is turned into when
@@ -82,10 +82,9 @@
 
     matrix = matrix.round(6)
     matrix_repr = '{{%s+%si,%s+%si},{%s+%si,%s+%si}}' % (
-        np.real(matrix[0, 0]), np.imag(matrix[0, 0]),
-        np.real(matrix[1, 0]), np.imag(matrix[1, 0]),
-        np.real(matrix[0, 1]), np.imag(matrix[0, 1]),
-        np.real(matrix[1, 1]), np.imag(matrix[1, 1]))
+        np.real(matrix[0, 0]), np.imag(matrix[0, 0]), np.real(matrix[1, 0]),
+        np.imag(matrix[1, 0]), np.real(matrix[0, 1]), np.imag(
+            matrix[0, 1]), np.real(matrix[1, 1]), np.imag(matrix[1, 1]))
 
     # Clean up.
     matrix_repr = matrix_repr.replace('+-', '-')
@@ -95,10 +94,7 @@
     matrix_repr = matrix_repr.replace('.0+', '+')
     matrix_repr = matrix_repr.replace('.0-', '-')
 
-    return QuirkOp({
-        'id': '?',
-        'matrix': matrix_repr
-    })
+    return QuirkOp({'id': '?', 'matrix': matrix_repr})
 
 
 def known_quirk_op_for_operation(op: ops.Operation) -> Optional[QuirkOp]:
@@ -185,11 +181,7 @@
     sub = known_quirk_op_for_operation(op.sub_operation)
     if sub is None:
         return None
-<<<<<<< HEAD
-    return QuirkOp(*(('•',) * gate.num_controls() + sub.keys), can_merge=False)
-=======
     return QuirkOp(*(('•',) * len(op.controls) + sub.keys), can_merge=False)
->>>>>>> f337ff37
 
 
 _known_gate_conversions = cast(
