--- conflicted
+++ resolved
@@ -22,22 +22,18 @@
     q0, q1 = cirq.LineQubit.range(2)
     circuit = cirq.Circuit.from_ops(
         cirq.X(q0),
-        cirq.Y(q1) ** 0.25,
-        cirq.Z(q0) ** 0.125,
+        cirq.Y(q1)**0.25,
+        cirq.Z(q0)**0.125,
         cirq.H(q1),
     )
     c_orig = cirq.Circuit(circuit)
     ConvertToPauliStringPhasors().optimize_circuit(circuit)
 
-<<<<<<< HEAD
-    cirq.testing.assert_allclose_up_to_global_phase(circuit.to_unitary_matrix(),
-                                                    c_orig.to_unitary_matrix(),
-=======
     cirq.testing.assert_allclose_up_to_global_phase(circuit.unitary(),
                                                     c_orig.unitary(),
->>>>>>> f337ff37
                                                     atol=1e-7)
-    cirq.testing.assert_has_diagram(circuit, """
+    cirq.testing.assert_has_diagram(
+        circuit, """
 0: ───[X]────────[Z]^(1/8)─────────
 
 1: ───[Y]^0.25───[Y]^-0.5────[Z]───
@@ -48,22 +44,18 @@
     q0, q1 = cirq.LineQubit.range(2)
     circuit = cirq.Circuit.from_ops(
         cirq.X(q0),
-        cirq.Y(q1) ** 0.25,
-        cirq.Z(q0) ** 0.125,
+        cirq.Y(q1)**0.25,
+        cirq.Z(q0)**0.125,
         cirq.SingleQubitCliffordGate.H(q1),
     )
     c_orig = cirq.Circuit(circuit)
     ConvertToPauliStringPhasors(keep_clifford=True).optimize_circuit(circuit)
 
-<<<<<<< HEAD
-    cirq.testing.assert_allclose_up_to_global_phase(circuit.to_unitary_matrix(),
-                                                    c_orig.to_unitary_matrix(),
-=======
     cirq.testing.assert_allclose_up_to_global_phase(circuit.unitary(),
                                                     c_orig.unitary(),
->>>>>>> f337ff37
                                                     atol=1e-7)
-    cirq.testing.assert_has_diagram(circuit, """
+    cirq.testing.assert_has_diagram(
+        circuit, """
 0: ───X──────────[Z]^(1/8)───
 
 1: ───[Y]^0.25───H───────────
@@ -81,27 +73,24 @@
 
 
 def test_ignore_unsupported_gate():
+
     class UnsupportedDummy(cirq.TwoQubitGate):
         pass
 
     q0, q1 = cirq.LineQubit.range(2)
-    circuit = cirq.Circuit.from_ops(
-        UnsupportedDummy()(q0, q1),
-    )
+    circuit = cirq.Circuit.from_ops(UnsupportedDummy()(q0, q1),)
     c_orig = cirq.Circuit(circuit)
-    ConvertToPauliStringPhasors(ignore_failures=True
-                                     ).optimize_circuit(circuit)
+    ConvertToPauliStringPhasors(ignore_failures=True).optimize_circuit(circuit)
 
     assert circuit == c_orig
 
 
 def test_fail_unsupported_gate():
+
     class UnsupportedDummy(cirq.TwoQubitGate):
         pass
 
     q0, q1 = cirq.LineQubit.range(2)
-    circuit = cirq.Circuit.from_ops(
-        UnsupportedDummy()(q0, q1),
-    )
+    circuit = cirq.Circuit.from_ops(UnsupportedDummy()(q0, q1),)
     with pytest.raises(TypeError):
         ConvertToPauliStringPhasors().optimize_circuit(circuit)