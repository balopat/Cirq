#     https://www.apache.org/licenses/LICENSE-2.0
#
# Unless required by applicable law or agreed to in writing, software
# distributed under the License is distributed on an "AS IS" BASIS,
# WITHOUT WARRANTIES OR CONDITIONS OF ANY KIND, either express or implied.
# See the License for the specific language governing permissions and
# limitations under the License.

import numpy as np
import pytest
import sympy

import cirq
import cirq.testing as ct
from cirq import Circuit
from cirq.circuits.qasm_output import QasmUGate
from cirq.contrib.qasm_import import QasmException
from cirq.contrib.qasm_import._parser import QasmParser


def test_format_header_circuit():
    parser = QasmParser()

    parsed_qasm = parser.parse("OPENQASM 2.0;")

    assert parsed_qasm.supportedFormat
    assert not parsed_qasm.qelib1Include
    ct.assert_same_circuits(parsed_qasm.circuit, Circuit())


def test_unsupported_format():
    qasm = "OPENQASM 2.1;"
    parser = QasmParser()

    with pytest.raises(QasmException,
                       match="Unsupported.*2.1.*2.0.*supported.*"):
        parser.parse(qasm)


def test_format_header_with_quelibinc_circuit():
    qasm = """OPENQASM 2.0;
include "qelib1.inc";
"""
    parser = QasmParser()

    parsed_qasm = parser.parse(qasm)

    assert parsed_qasm.supportedFormat
    assert parsed_qasm.qelib1Include
    ct.assert_same_circuits(parsed_qasm.circuit, Circuit())


@pytest.mark.parametrize('qasm', [
    "include \"qelib1.inc\";",
    "",
    "qreg q[3];",
])
def test_error_not_starting_with_format(qasm: str):
    parser = QasmParser()

    with pytest.raises(QasmException,
                       match="Missing 'OPENQASM 2.0;' statement"):
        parser.parse(qasm)


def test_comments():
    parser = QasmParser()

    parsed_qasm = parser.parse("""
    //this is the format 
    OPENQASM 2.0;
    // this is some other comment
    include "qelib1.inc";
    // and something at the end of the file
    // multiline 
    """)

    assert parsed_qasm.supportedFormat
    assert parsed_qasm.qelib1Include
    ct.assert_same_circuits(parsed_qasm.circuit, Circuit())


def test_multiple_qreg_declaration():
    qasm = """OPENQASM 2.0;
     include "qelib1.inc";
     qreg a_quantum_register [ 1337 ];
     qreg q[42];
"""
    parser = QasmParser()

    parsed_qasm = parser.parse(qasm)

    assert parsed_qasm.supportedFormat
    assert parsed_qasm.qelib1Include
    ct.assert_same_circuits(parsed_qasm.circuit, Circuit())
    assert parsed_qasm.qregs == {'a_quantum_register': 1337, 'q': 42}


@pytest.mark.parametrize('qasm', [
    """OPENQASM 2.0;
           qreg q[2];
           creg q[3];
               """,
    """OPENQASM 2.0;
           creg q[2];
           qreg q[3];
               """,
])
def test_already_defined_error(qasm: str):
    parser = QasmParser()

    with pytest.raises(QasmException, match=r"q.*already defined.* line 3"):
        parser.parse(qasm)


@pytest.mark.parametrize('qasm', [
    """OPENQASM 2.0;
           qreg q[0];
               """,
    """OPENQASM 2.0;
           creg q[0];
               """,
])
def test_zero_length_register(qasm: str):
    parser = QasmParser()

    with pytest.raises(QasmException, match=".* zero-length.*'q'.*line 2"):
        parser.parse(qasm)


def test_unexpected_end_of_file():
    qasm = """OPENQASM 2.0;
              include "qelib1.inc";
              creg
           """
    parser = QasmParser()

    with pytest.raises(QasmException, match="Unexpected end of file"):
        parser.parse(qasm)


def test_multiple_creg_declaration():
    qasm = """OPENQASM 2.0;
     include "qelib1.inc";
     creg a_classical_register [1337];
     qreg a_quantum_register [1337];
     creg c[42];
"""
    parser = QasmParser()

    parsed_qasm = parser.parse(qasm)

    assert parsed_qasm.supportedFormat
    assert parsed_qasm.qelib1Include
    ct.assert_same_circuits(parsed_qasm.circuit, Circuit())
    assert parsed_qasm.qregs == {'a_quantum_register': 1337}
    assert parsed_qasm.cregs == {'a_classical_register': 1337, 'c': 42}


def test_syntax_error():
    qasm = """OPENQASM 2.0;
         qreg q[2] bla;
         foobar q[0];
    """
    parser = QasmParser()

    with pytest.raises(QasmException, match=r"""Syntax error: 'bla'.*"""):
        parser.parse(qasm)


def test_CX_gate():
    qasm = """OPENQASM 2.0;
     qreg q1[2];
     qreg q2[2];
     CX q1[0], q1[1];
     CX q1, q2[0];
     CX q2, q1;      
"""
    parser = QasmParser()

    q1_0 = cirq.NamedQubit('q1_0')
    q1_1 = cirq.NamedQubit('q1_1')
    q2_0 = cirq.NamedQubit('q2_0')
    q2_1 = cirq.NamedQubit('q2_1')

    expected_circuit = Circuit()
    # CX q1[0], q1[1];
    expected_circuit.append(cirq.CNOT(q1_0, q1_1))
    # CX q1, q2[0];
    expected_circuit.append(cirq.CNOT(q1_0, q2_0))
    expected_circuit.append(cirq.CNOT(q1_1, q2_0))
    # CX q2, q1;
    expected_circuit.append(cirq.CNOT(q2_0, q1_0))
    expected_circuit.append(cirq.CNOT(q2_1, q1_1))

    parsed_qasm = parser.parse(qasm)

    assert parsed_qasm.supportedFormat
    assert not parsed_qasm.qelib1Include

    ct.assert_same_circuits(parsed_qasm.circuit, expected_circuit)
    assert parsed_qasm.qregs == {'q1': 2, 'q2': 2}


def test_CX_gate_not_enough_args():
    qasm = """OPENQASM 2.0;
     qreg q[2];
     CX q[0];
"""
    parser = QasmParser()

    with pytest.raises(QasmException, match=r"CX.*takes.*got.*1.*line 3"):
        parser.parse(qasm)


def test_CX_gate_mismatched_registers():
    qasm = """OPENQASM 2.0;
     qreg q1[2];
     qreg q2[3];
     CX q1, q2;
"""
    parser = QasmParser()

    with pytest.raises(QasmException,
                       match=r"Non matching.*length \[2 3\].*line 4"):
        parser.parse(qasm)


def test_CX_gate_bounds():
    qasm = """OPENQASM 2.0;
     qreg q1[2];
     qreg q2[3];
     CX q1[4], q2[0];
"""
    parser = QasmParser()

    with pytest.raises(QasmException, match=r"Out of bounds.*4.*q1.*2.*line 4"):
        parser.parse(qasm)


def test_CX_gate_arg_overlap():
    qasm = """OPENQASM 2.0;
     qreg q1[2];
     qreg q2[3];
     CX q1[1], q1[1];
"""
    parser = QasmParser()

    with pytest.raises(QasmException, match=r"Overlapping.*at line 4"):
        parser.parse(qasm)


def test_U_gate():
    qasm = """
     OPENQASM 2.0;
     qreg q[2];
     U(pi, 2.3, 3) q[0];
     U(+3.14, -pi, (8)) q;
"""
    parser = QasmParser()

    q0 = cirq.NamedQubit('q_0')
    q1 = cirq.NamedQubit('q_1')

    expected_circuit = Circuit()
    expected_circuit.append(
        cirq.Moment([
            QasmUGate(1.0, 2.3 / np.pi, 3 / np.pi)(q0),
            QasmUGate(3.14 / np.pi, -1.0, 8 / np.pi)(q1)
        ]))

    expected_circuit.append(
        cirq.Moment([QasmUGate(3.14 / np.pi, -1.0, 8 / np.pi)(q0)]))

    parsed_qasm = parser.parse(qasm)

    assert parsed_qasm.supportedFormat
    assert not parsed_qasm.qelib1Include

    ct.assert_same_circuits(parsed_qasm.circuit, expected_circuit)
    assert parsed_qasm.qregs == {'q': 2}


def test_U_angles():
    qasm = """
    OPENQASM 2.0;
    qreg q[1];
    U(pi/2,0,pi) q[0];
    """

    c = QasmParser().parse(qasm).circuit
    cirq.testing.assert_allclose_up_to_global_phase(cirq.unitary(c),
                                                    cirq.unitary(cirq.H),
                                                    atol=1e-7)


def test_U_gate_zero_params_error():
    qasm = """OPENQASM 2.0;
     qreg q[2];     
     U q[1];"""

    parser = QasmParser()

    with pytest.raises(QasmException, match=r"U takes 3.*got.*0.*line 3"):
        parser.parse(qasm)


def test_U_gate_too_much_params_error():
    qasm = """OPENQASM 2.0;
     qreg q[2];     
     U(pi, pi, pi, pi) q[1];"""

    parser = QasmParser()

    with pytest.raises(QasmException, match=r"U takes 3.*got.*4.*line 3"):
        parser.parse(qasm)


@pytest.mark.parametrize(
    'expr',
    [
        '.333 + 4',
        '1.0 * 2',
        '0.1 ^ pi',
        '0.1 / pi',
        '2.0e-05 ^ (1/2)',
        '1.2E+05 * (3 + 2)',
        '123123.2132312 * cos(pi)',
        '123123.2132312 * sin(2 * pi)',
        '3 - 4 * 2',  # precedence of *
        '3 * 4 + 2',  # precedence of *
        '3 * 4 ^ 2',  # precedence of ^
        '3 - 4 ^ 2',  # precedence of ^
        '3^2^(-2)',  # right associativity of ^
        '(-1) * pi',
        '(+1) * pi',
        '-3 * 5 + 2',
        '(+4 * (-3) ^ 5 - 2)',
        'tan(123123.2132312)',
        'ln(pi)',
        'exp(2*pi)',
        'sqrt(4)',
        'acos(1)',
        'atan(0.2)',
    ])
def test_expressions(expr: str):
    qasm = """OPENQASM 2.0;
     qreg q[1];
     U({}, 2 * pi, pi / 2.0) q[0];
""".format(expr)

    parser = QasmParser()

    q0 = cirq.NamedQubit('q_0')

    expected_circuit = Circuit()
    expected_circuit.append(
        QasmUGate(float(sympy.sympify(expr)) / np.pi, 2.0, 1 / 2.0)(q0))

    parsed_qasm = parser.parse(qasm)

    assert parsed_qasm.supportedFormat
    assert not parsed_qasm.qelib1Include

    ct.assert_allclose_up_to_global_phase(cirq.unitary(parsed_qasm.circuit),
                                          cirq.unitary(expected_circuit),
                                          atol=1e-10)
    assert parsed_qasm.qregs == {'q': 1}


def test_unknown_function():
    qasm = """OPENQASM 2.0;
     qreg q[1];
     U(nonexistent(3), 2 * pi, pi / 3.0) q[0];
"""
    parser = QasmParser()

    with pytest.raises(QasmException,
                       match=r".*not recognized.*'nonexistent'.*line 3"):
        parser.parse(qasm)


rotation_gates = [
    ('rx', cirq.Rx),
    ('ry', cirq.Ry),
    ('rz', cirq.Rz),
]


single_qubit_gates = [
    ('x', cirq.X),
    ('y', cirq.Y),
    ('z', cirq.Z),
    ('h', cirq.H),
    ('s', cirq.S),
    ('t', cirq.T),
    ('sdg', cirq.S**-1),
    ('tdg', cirq.T**-1),
]


@pytest.mark.parametrize('qasm_gate,cirq_gate', rotation_gates)
def test_rotation_gates(qasm_gate: str, cirq_gate: cirq.SingleQubitGate):
    qasm = """OPENQASM 2.0;
     include "qelib1.inc";
     qreg q[2];
     {0}(pi/2) q[0];
     {0}(pi) q;
    """.format(qasm_gate)

    parser = QasmParser()

    q0 = cirq.NamedQubit('q_0')
    q1 = cirq.NamedQubit('q_1')

    expected_circuit = Circuit()
    expected_circuit.append(
        cirq.Moment([cirq_gate(np.pi / 2).on(q0),
                     cirq_gate(np.pi).on(q1)]))
    expected_circuit.append(cirq.Moment([
        cirq_gate(np.pi).on(q0),
    ]))

    parsed_qasm = parser.parse(qasm)

    assert parsed_qasm.supportedFormat
    assert parsed_qasm.qelib1Include

    ct.assert_same_circuits(parsed_qasm.circuit, expected_circuit)
    assert parsed_qasm.qregs == {'q': 2}


@pytest.mark.parametrize('qasm_gate', [g[0] for g in rotation_gates])
def test_rotation_gates_wrong_number_of_args(qasm_gate: str):
    qasm = """
     OPENQASM 2.0;
     include "qelib1.inc";             
     qreg q[2];     
     {}(pi) q[0], q[1];     
""".format(qasm_gate)

    parser = QasmParser()

    with pytest.raises(
            QasmException,
            match=r".*{}.* takes 1.*got.*2.*line 5".format(qasm_gate)):
        parser.parse(qasm)


@pytest.mark.parametrize('qasm_gate', [g[0] for g in rotation_gates])
def test_rotation_gates_zero_params_error(qasm_gate: str):
    qasm = """OPENQASM 2.0;
     include "qelib1.inc";             
     qreg q[2];     
     {} q[1];     
""".format(qasm_gate)

    parser = QasmParser()

    with pytest.raises(
            QasmException,
            match=r".*{}.* takes 1.*got.*0.*line 4".format(qasm_gate)):
        parser.parse(qasm)


def test_qelib_gate_without_include_statement():
    qasm = """OPENQASM 2.0;
         qreg q[2];
         x q[0];
    """
    parser = QasmParser()

    with pytest.raises(QasmException,
                       match=r"""Unknown gate "x".* line 3.*forget.*\?"""):
        parser.parse(qasm)


def test_undefined_register_from_qubit_arg():
    qasm = """OPENQASM 2.0;
            qreg q[2];
            CX q[0], q2[1];
       """
    parser = QasmParser()

    with pytest.raises(QasmException, match=r"""Undefined.*register.*q2.*"""):
        parser.parse(qasm)


def test_undefined_register_from_register_arg():
    qasm = """OPENQASM 2.0;
            qreg q[2];
            qreg q2[2];
            CX q1, q2;
       """
    parser = QasmParser()

    with pytest.raises(QasmException, match=r"""Undefined.*register.*q.*"""):
        parser.parse(qasm)


def test_measure_individual_bits():
    qasm = """
         OPENQASM 2.0;
         include "qelib1.inc";
         qreg q1[2];
         creg c1[2];                        
         measure q1[0] -> c1[0];
         measure q1[1] -> c1[1];
    """
    parser = QasmParser()

    q1_0 = cirq.NamedQubit('q1_0')
    q1_1 = cirq.NamedQubit('q1_1')

    expected_circuit = Circuit()

    expected_circuit.append(
        cirq.MeasurementGate(num_qubits=1, key='c1_0').on(q1_0))
    expected_circuit.append(
        cirq.MeasurementGate(num_qubits=1, key='c1_1').on(q1_1))

    parsed_qasm = parser.parse(qasm)

    assert parsed_qasm.supportedFormat
    assert parsed_qasm.qelib1Include

    ct.assert_same_circuits(parsed_qasm.circuit, expected_circuit)
    assert parsed_qasm.qregs == {'q1': 2}
    assert parsed_qasm.cregs == {'c1': 2}


def test_measure_registers():
    qasm = """OPENQASM 2.0;
         include "qelib1.inc";
         qreg q1[3];
         creg c1[3];                        
         measure q1 -> c1;       
    """
    parser = QasmParser()

    q1_0 = cirq.NamedQubit('q1_0')
    q1_1 = cirq.NamedQubit('q1_1')
    q1_2 = cirq.NamedQubit('q1_2')

    expected_circuit = Circuit()

    expected_circuit.append(
        cirq.MeasurementGate(num_qubits=1, key='c1_0').on(q1_0))
    expected_circuit.append(
        cirq.MeasurementGate(num_qubits=1, key='c1_1').on(q1_1))
    expected_circuit.append(
        cirq.MeasurementGate(num_qubits=1, key='c1_2').on(q1_2))

    parsed_qasm = parser.parse(qasm)

    assert parsed_qasm.supportedFormat
    assert parsed_qasm.qelib1Include

    ct.assert_same_circuits(parsed_qasm.circuit, expected_circuit)
    assert parsed_qasm.qregs == {'q1': 3}
    assert parsed_qasm.cregs == {'c1': 3}


def test_measure_mismatched_register_size():
    qasm = """OPENQASM 2.0;
         include "qelib1.inc";       
         qreg q1[2];
         creg c1[3];                        
         measure q1 -> c1;       
    """

    parser = QasmParser()

    with pytest.raises(QasmException,
                       match=r""".*mismatched .* 2 -> 3.*line 5"""):
        parser.parse(qasm)


def test_measure_to_quantum_register():
    qasm = """OPENQASM 2.0;
         include "qelib1.inc";       
         qreg q1[3];
         qreg q2[3];
         creg c1[3];                        
         measure q2 -> q1;       
    """

    parser = QasmParser()

    with pytest.raises(QasmException,
                       match=r"""Undefined classical register.*q1.*line 6"""):
        parser.parse(qasm)


def test_measure_undefined_classical_bit():
    qasm = """OPENQASM 2.0;
         include "qelib1.inc";       
         qreg q1[3];    
         creg c1[3];                        
         measure q1[1] -> c2[1];       
    """

    parser = QasmParser()

    with pytest.raises(QasmException,
                       match=r"""Undefined classical register.*c2.*line 5"""):
        parser.parse(qasm)


def test_measure_from_classical_register():
    qasm = """OPENQASM 2.0;
         include "qelib1.inc";       
         qreg q1[2];
         creg c1[3];                        
         creg c2[3];                        
         measure c1 -> c2;       
    """

    parser = QasmParser()

    with pytest.raises(QasmException,
                       match=r"""Undefined quantum register.*c1.*line 6"""):
        parser.parse(qasm)


def test_measurement_bounds():
    qasm = """OPENQASM 2.0;
     qreg q1[3];
     creg c1[3];                        
     measure q1[0] -> c1[4];  
"""
    parser = QasmParser()

    with pytest.raises(QasmException,
                       match=r"Out of bounds bit.*4.*c1.*size 3.*line 4"):
        parser.parse(qasm)


def test_u2_gate():
    qasm = """
     OPENQASM 2.0;
     include "qelib1.inc";
     qreg q[1];
     u2(2 * pi, pi / 3.0) q[0];    
"""
    parser = QasmParser()

    q0 = cirq.NamedQubit('q_0')

    expected_circuit = Circuit()
    expected_circuit.append(QasmUGate(0.5, 2.0, 1.0 / 3.0)(q0))

    parsed_qasm = parser.parse(qasm)

    assert parsed_qasm.supportedFormat
    assert parsed_qasm.qelib1Include

    ct.assert_same_circuits(parsed_qasm.circuit, expected_circuit)
    assert parsed_qasm.qregs == {'q': 1}


def test_id_gate():
    qasm = """
     OPENQASM 2.0;
     include "qelib1.inc";
     qreg q[2];
     id q;           
"""
    parser = QasmParser()

    q0 = cirq.NamedQubit('q_0')
    q1 = cirq.NamedQubit('q_1')

    expected_circuit = Circuit()
    expected_circuit.append(cirq.IdentityGate(num_qubits=1)(q0))
    expected_circuit.append(cirq.IdentityGate(num_qubits=1)(q1))

    parsed_qasm = parser.parse(qasm)

    assert parsed_qasm.supportedFormat
    assert parsed_qasm.qelib1Include

    ct.assert_same_circuits(parsed_qasm.circuit, expected_circuit)
    assert parsed_qasm.qregs == {'q': 2}


def test_u3_gate():
    qasm = """
     OPENQASM 2.0;
     include "qelib1.inc";
     qreg q[2];
     u3(pi, 2.3, 3) q[0];
     u3(+3.14, -pi, (8)) q;
"""
    parser = QasmParser()

    q0 = cirq.NamedQubit('q_0')
    q1 = cirq.NamedQubit('q_1')

    expected_circuit = Circuit()
    expected_circuit.append(
        cirq.Moment([
            QasmUGate(1.0, 2.3 / np.pi, 3 / np.pi)(q0),
            QasmUGate(3.14 / np.pi, -1.0, 8 / np.pi)(q1),
        ]))

    expected_circuit.append(
        cirq.Moment([QasmUGate(3.14 / np.pi, -1.0, 8 / np.pi)(q0)]))

    parsed_qasm = parser.parse(qasm)

    assert parsed_qasm.supportedFormat
    assert parsed_qasm.qelib1Include

    ct.assert_same_circuits(parsed_qasm.circuit, expected_circuit)
    assert parsed_qasm.qregs == {'q': 2}


@pytest.mark.parametrize('qasm_gate', [
    'id',
    'u2',
    'u3',
] + [g[0] for g in rotation_gates] + [g[0] for g in single_qubit_gates])
def test_standard_single_qubit_gates_wrong_number_of_args(qasm_gate):
    qasm = """
     OPENQASM 2.0;
     include "qelib1.inc";             
     qreg q[2];     
     {} q[0], q[1];     
""".format(qasm_gate)

    parser = QasmParser()

    with pytest.raises(QasmException, match=r".* takes 1.*got.*2.*line 5"):
        parser.parse(qasm)


@pytest.mark.parametrize(['qasm_gate', 'num_params'], [
    ['id', 0],
    ['u2', 2],
    ['u3', 3],
    ['rx', 1],
    ['ry', 1],
    ['rz', 1],
] + [[g[0], 0] for g in single_qubit_gates])
def test_standard_gates_wrong_params_error(qasm_gate: str, num_params: int):
    qasm = """OPENQASM 2.0;
     include "qelib1.inc";             
     qreg q[2];     
     {}(pi, 2*pi, 3*pi, 4*pi, 5*pi) q[1];     
""".format(qasm_gate)

    parser = QasmParser()

    with pytest.raises(QasmException,
                       match=r".*{}.* takes {}.*got.*5.*line 4".format(
                           qasm_gate, num_params)):
        parser.parse(qasm)

    if num_params == 0: return

    qasm = """OPENQASM 2.0;
     include "qelib1.inc";             
     qreg q[2];     
     {} q[1];     
    """.format(qasm_gate)

    parser = QasmParser()

    with pytest.raises(QasmException,
                       match=r".*{}.* takes {}.*got.*0.*line 4".format(
                           qasm_gate, num_params)):
        parser.parse(qasm)


<<<<<<< HEAD

two_qubit_gates = [('cx', cirq.CNOT), ('CX', cirq.CNOT), ('cz', cirq.CZ),
                   ('cy', cirq.ControlledGate(cirq.Y)), ('swap', cirq.SWAP),
                   ('ch', cirq.ControlledGate(cirq.H))]


@pytest.mark.parametrize('qasm_gate,cirq_gate', two_qubit_gates)
def test_two_qubit_gates(qasm_gate: str, cirq_gate: cirq.TwoQubitGate):
    qasm = """
     OPENQASM 2.0;   
     include "qelib1.inc";       
     qreg q1[2];
     qreg q2[2];
     {0} q1[0], q1[1];
     {0} q1, q2[0];
     {0} q2, q1;      
""".format(qasm_gate)
    parser = QasmParser()

    q1_0 = cirq.NamedQubit('q1_0')
    q1_1 = cirq.NamedQubit('q1_1')
    q2_0 = cirq.NamedQubit('q2_0')
    q2_1 = cirq.NamedQubit('q2_1')

    expected_circuit = Circuit()
    # CX q1[0], q1[1];
    expected_circuit.append(cirq_gate(q1_0, q1_1))
    # CX q1, q2[0];
    expected_circuit.append(cirq_gate(q1_0, q2_0))
    expected_circuit.append(cirq_gate(q1_1, q2_0))
    # CX q2, q1;
    expected_circuit.append(cirq_gate(q2_0, q1_0))
    expected_circuit.append(cirq_gate(q2_1, q1_1))

    parsed_qasm = parser.parse(qasm)

    assert parsed_qasm.supportedFormat is True
    assert parsed_qasm.qelib1Include is True

    ct.assert_same_circuits(parsed_qasm.circuit, expected_circuit)
    assert parsed_qasm.qregs == {'q1': 2, 'q2': 2}
    cirq.Simulator().run(parsed_qasm.circuit)


@pytest.mark.parametrize('qasm_gate', [g[0] for g in two_qubit_gates])
def test_two_qubit_gates_not_enough_args(qasm_gate: str):
    qasm = """
     OPENQASM 2.0;    
     include "qelib1.inc";             
     qreg q[2];
     {} q[0];
""".format(qasm_gate)

    parser = QasmParser()

    with pytest.raises(
            QasmException,
            match=r".*{}.* takes 2 arg\(s\).*got.*1.*line 5".format(qasm_gate)):
        parser.parse(qasm)


@pytest.mark.parametrize('qasm_gate', [g[0] for g in two_qubit_gates])
def test_two_qubit_gates_with_too_much_parameters(qasm_gate: str):
    qasm = """
     OPENQASM 2.0;    
     include "qelib1.inc";             
     qreg q[2];
     {}(pi) q[0];
""".format(qasm_gate)

    parser = QasmParser()

    with pytest.raises(
            QasmException,
            match=r".*{}.* takes 0 parameter\(s\).*got.*1.*line 5".format(
                qasm_gate)):
        parser.parse(qasm)


three_qubit_gates = [('ccx', cirq.TOFFOLI), ('cswap', cirq.CSWAP)]


@pytest.mark.parametrize('qasm_gate,cirq_gate', three_qubit_gates)
def test_three_qubit_gates(qasm_gate: str, cirq_gate: cirq.TwoQubitGate):
    qasm = """
     OPENQASM 2.0;   
     include "qelib1.inc";       
     qreg q1[2];
     qreg q2[2];
     qreg q3[2];
     {0} q1[0], q1[1], q2[0];
     {0} q1, q2[0], q3[0];
     {0} q1, q2, q3;      
""".format(qasm_gate)
    parser = QasmParser()

    q1_0 = cirq.NamedQubit('q1_0')
    q1_1 = cirq.NamedQubit('q1_1')
    q2_0 = cirq.NamedQubit('q2_0')
    q2_1 = cirq.NamedQubit('q2_1')
    q3_0 = cirq.NamedQubit('q3_0')
    q3_1 = cirq.NamedQubit('q3_1')

    expected_circuit = Circuit()

    expected_circuit.append(cirq_gate(q1_0, q1_1, q2_0))

    expected_circuit.append(cirq_gate(q1_0, q2_0, q3_0))
    expected_circuit.append(cirq_gate(q1_1, q2_0, q3_0))

    expected_circuit.append(cirq_gate(q1_0, q2_0, q3_0))
    expected_circuit.append(cirq_gate(q1_1, q2_1, q3_1))

    parsed_qasm = parser.parse(qasm)

    assert parsed_qasm.supportedFormat is True
    assert parsed_qasm.qelib1Include is True

    ct.assert_same_circuits(parsed_qasm.circuit, expected_circuit)
    assert parsed_qasm.qregs == {'q1': 2, 'q2': 2, 'q3': 2}
    cirq.Simulator().run(parsed_qasm.circuit)


@pytest.mark.parametrize('qasm_gate', [g[0] for g in three_qubit_gates])
def test_three_qubit_gates_not_enough_args(qasm_gate: str):
=======
@pytest.mark.parametrize('qasm_gate,cirq_gate', single_qubit_gates)
def test_single_qubit_gates(qasm_gate: str, cirq_gate: cirq.SingleQubitGate):
>>>>>>> f1d102d9
    qasm = """
     OPENQASM 2.0;
     include "qelib1.inc";
     qreg q[2];
<<<<<<< HEAD
     {} q[0];
""".format(qasm_gate)

    parser = QasmParser()

    with pytest.raises(
            QasmException,
            match=r""".*{}.* takes 3 arg\(s\).*got.*1.*line 5""".format(
                qasm_gate)):
        parser.parse(qasm)


@pytest.mark.parametrize('qasm_gate', [g[0] for g in three_qubit_gates])
def test_three_qubit_gates_with_too_much_parameters(qasm_gate: str):
    qasm = """
     OPENQASM 2.0;
     include "qelib1.inc";
     qreg q[2];
     {}(pi) q[0];
""".format(qasm_gate)

    parser = QasmParser()

    with pytest.raises(
            QasmException,
            match=r""".*{}.*parameter.*line 5.*""".format(qasm_gate)):
        parser.parse(qasm)
=======
     {0} q[0];
     {0} q;
    """.format(qasm_gate)

    parser = QasmParser()

    q0 = cirq.NamedQubit('q_0')
    q1 = cirq.NamedQubit('q_1')

    expected_circuit = Circuit.from_ops([
        cirq_gate.on(q0),
        cirq_gate.on(q0),
        cirq_gate.on(q1),
    ])

    parsed_qasm = parser.parse(qasm)

    assert parsed_qasm.supportedFormat
    assert parsed_qasm.qelib1Include

    ct.assert_same_circuits(parsed_qasm.circuit, expected_circuit)
    assert parsed_qasm.qregs == {'q': 2}
>>>>>>> f1d102d9
<|MERGE_RESOLUTION|>--- conflicted
+++ resolved
@@ -773,7 +773,6 @@
         parser.parse(qasm)
 
 
-<<<<<<< HEAD
 
 two_qubit_gates = [('cx', cirq.CNOT), ('CX', cirq.CNOT), ('cz', cirq.CZ),
                    ('cy', cirq.ControlledGate(cirq.Y)), ('swap', cirq.SWAP),
@@ -899,15 +898,10 @@
 
 @pytest.mark.parametrize('qasm_gate', [g[0] for g in three_qubit_gates])
 def test_three_qubit_gates_not_enough_args(qasm_gate: str):
-=======
-@pytest.mark.parametrize('qasm_gate,cirq_gate', single_qubit_gates)
-def test_single_qubit_gates(qasm_gate: str, cirq_gate: cirq.SingleQubitGate):
->>>>>>> f1d102d9
     qasm = """
      OPENQASM 2.0;
      include "qelib1.inc";
      qreg q[2];
-<<<<<<< HEAD
      {} q[0];
 """.format(qasm_gate)
 
@@ -935,7 +929,14 @@
             QasmException,
             match=r""".*{}.*parameter.*line 5.*""".format(qasm_gate)):
         parser.parse(qasm)
-=======
+
+
+@pytest.mark.parametrize('qasm_gate,cirq_gate', single_qubit_gates)
+def test_single_qubit_gates(qasm_gate: str, cirq_gate: cirq.SingleQubitGate):
+    qasm = """
+     OPENQASM 2.0;
+     include "qelib1.inc";
+     qreg q[2];
      {0} q[0];
      {0} q;
     """.format(qasm_gate)
@@ -957,5 +958,4 @@
     assert parsed_qasm.qelib1Include
 
     ct.assert_same_circuits(parsed_qasm.circuit, expected_circuit)
-    assert parsed_qasm.qregs == {'q': 2}
->>>>>>> f1d102d9
+    assert parsed_qasm.qregs == {'q': 2}