--- conflicted
+++ resolved
@@ -11,15 +11,10 @@
 # WITHOUT WARRANTIES OR CONDITIONS OF ANY KIND, either express or implied.
 # See the License for the specific language governing permissions and
 # limitations under the License.
-import math
 import operator
 from typing import List, Any, Union, Iterable, Callable, Dict, Optional
 
-<<<<<<< HEAD
-import numpy
-=======
 import numpy as np
->>>>>>> 9d99b354
 import sympy
 from ply import yacc
 
@@ -96,15 +91,9 @@
                       args: List[List[cirq.Qid]],
                       lineno: int = 0) -> Iterable[cirq.GateOperation]:
             self.validate_params('U', params, 3, lineno)
-<<<<<<< HEAD
-            return operation([float(params[2])/math.pi,
-                              float(params[0])/math.pi,
-                              float(params[1])/math.pi], args, lineno)
-=======
             return operation([float(params[2])/np.pi,
                               float(params[0])/np.pi,
                               float(params[1])/np.pi], args, lineno)
->>>>>>> 9d99b354
 
         return call_gate
 
@@ -206,11 +195,7 @@
     precedence = (
         ('left', '+', '-'),
         ('left', '*', '/'),
-<<<<<<< HEAD
-        ('left', '^'),
-=======
         ('right', '^'),
->>>>>>> 9d99b354
     )
 
     def p_start(self, p):
