import numpy as np

from cirq import GridQubit
from cirq import circuits, ops, sim
from cirq.experiments import (rabi_oscillations,
                              single_qubit_randomized_benchmarking,
                              two_qubit_randomized_benchmarking,
                              single_qubit_state_tomography,
                              two_qubit_state_tomography)


def test_rabi_oscillations():
    # Check that the excited state population matches the ideal case within a
    # small statistical error.
    simulator = sim.Simulator()
    qubit = GridQubit(0, 0)
    results = rabi_oscillations(simulator, qubit, np.pi, repetitions=1000)
    data = np.asarray(results.data)
    angles = data[:, 0]
    actual_pops = data[:, 1]
    target_pops = 0.5 - 0.5 * np.cos(angles)
    rms_err = np.sqrt(np.mean((target_pops - actual_pops) ** 2))
    assert rms_err < 0.1


def test_single_qubit_randomized_benchmarking():
    # Check that the ground state population at the end of the Clifford
    # sequences is always unity.
    simulator = sim.Simulator()
    qubit = GridQubit(0, 0)
    num_cfds = range(5, 20, 5)
    results = single_qubit_randomized_benchmarking(simulator,
                                                   qubit,
<<<<<<< HEAD
                                                   num_clifford_range=num_cfds)
=======
                                                   num_clifford_range=num_cfds,
                                                   repetitions=100)
>>>>>>> f337ff37
    g_pops = np.asarray(results.data)[:, 1]
    assert np.isclose(np.mean(g_pops), 1.0)


def test_two_qubit_randomized_benchmarking():
    # Check that the ground state population at the end of the Clifford
    # sequences is always unity.
    simulator = sim.Simulator()
    q_0 = GridQubit(0, 0)
    q_1 = GridQubit(0, 1)
    num_cfds = range(5, 20, 5)
    results = two_qubit_randomized_benchmarking(simulator,
                                                q_0,
                                                q_1,
<<<<<<< HEAD
                                                num_clifford_range=num_cfds)
=======
                                                num_clifford_range=num_cfds,
                                                repetitions=100)
>>>>>>> f337ff37
    g_pops = np.asarray(results.data)[:, 1]
    assert np.isclose(np.mean(g_pops), 1.0)


def test_single_qubit_state_tomography():
    # Check that the density matrices of the output states of X/2, Y/2 and
    # H + Y gates closely match the ideal cases.
    simulator = sim.Simulator()
    qubit = GridQubit(0, 0)

    circuit_1 = circuits.Circuit.from_ops(ops.X(qubit) ** 0.5)
    circuit_2 = circuits.Circuit.from_ops(ops.Y(qubit) ** 0.5)
    circuit_3 = circuits.Circuit.from_ops(ops.H(qubit), ops.Y(qubit))

    act_rho_1 = single_qubit_state_tomography(simulator, qubit, circuit_1,
                                              1000).data
    act_rho_2 = single_qubit_state_tomography(simulator, qubit, circuit_2,
                                              1000).data
    act_rho_3 = single_qubit_state_tomography(simulator, qubit, circuit_3,
                                              1000).data

    tar_rho_1 = np.array([[0.5, 0.5j], [-0.5j, 0.5]])
    tar_rho_2 = np.array([[0.5, 0.5], [0.5, 0.5]])
    tar_rho_3 = np.array([[0.5, -0.5], [-0.5, 0.5]])

    np.testing.assert_almost_equal(act_rho_1, tar_rho_1, decimal=1)
    np.testing.assert_almost_equal(act_rho_2, tar_rho_2, decimal=1)
    np.testing.assert_almost_equal(act_rho_3, tar_rho_3, decimal=1)


def test_two_qubit_state_tomography():
    # Check that the density matrices of the four Bell states closely match
    # the ideal cases. In addition, check that the output states of
    # single-qubit rotations (H, H), (X/2, Y/2), (Y/2, X/2) have the correct
    # density matrices.

    simulator = sim.Simulator()
    q_0 = GridQubit(0, 0)
    q_1 = GridQubit(0, 1)

    circuit_00 = circuits.Circuit.from_ops(ops.H(q_0), ops.CNOT(q_0, q_1))
    circuit_01 = circuits.Circuit.from_ops(ops.X(q_1), ops.H(q_0),
                                           ops.CNOT(q_0, q_1))
    circuit_10 = circuits.Circuit.from_ops(ops.X(q_0), ops.H(q_0),
                                           ops.CNOT(q_0, q_1))
    circuit_11 = circuits.Circuit.from_ops(ops.X(q_0), ops.X(q_1), ops.H(q_0),
                                           ops.CNOT(q_0, q_1))
    circuit_hh = circuits.Circuit.from_ops(ops.H(q_0), ops.H(q_1))
    circuit_xy = circuits.Circuit.from_ops(ops.X(q_0)**0.5, ops.Y(q_1)**0.5)
    circuit_yx = circuits.Circuit.from_ops(ops.Y(q_0)**0.5, ops.X(q_1)**0.5)

    act_rho_00 = two_qubit_state_tomography(simulator, q_0, q_1, circuit_00,
                                            1000).data
    act_rho_01 = two_qubit_state_tomography(simulator, q_0, q_1, circuit_01,
                                            1000).data
    act_rho_10 = two_qubit_state_tomography(simulator, q_0, q_1, circuit_10,
                                            1000).data
    act_rho_11 = two_qubit_state_tomography(simulator, q_0, q_1, circuit_11,
                                            1000).data
    act_rho_hh = two_qubit_state_tomography(simulator, q_0, q_1, circuit_hh,
                                            1000).data
    act_rho_xy = two_qubit_state_tomography(simulator, q_0, q_1, circuit_xy,
                                            1000).data
    act_rho_yx = two_qubit_state_tomography(simulator, q_0, q_1, circuit_yx,
                                            1000).data

    tar_rho_00 = np.outer([1.0, 0, 0, 1.0], [1.0, 0, 0, 1.0]) * 0.5
    tar_rho_01 = np.outer([0, 1.0, 1.0, 0], [0, 1.0, 1.0, 0]) * 0.5
    tar_rho_10 = np.outer([1.0, 0, 0, -1.0], [1.0, 0, 0, -1.0]) * 0.5
    tar_rho_11 = np.outer([0, 1.0, -1.0, 0], [0, 1.0, -1.0, 0]) * 0.5
    tar_rho_hh = np.outer([0.5, 0.5, 0.5, 0.5], [0.5, 0.5, 0.5, 0.5])
    tar_rho_xy = np.outer([0.5, 0.5, -0.5j, -0.5j], [0.5, 0.5, 0.5j, 0.5j])
    tar_rho_yx = np.outer([0.5, -0.5j, 0.5, -0.5j], [0.5, 0.5j, 0.5, 0.5j])

    np.testing.assert_almost_equal(act_rho_00, tar_rho_00, decimal=1)
    np.testing.assert_almost_equal(act_rho_01, tar_rho_01, decimal=1)
    np.testing.assert_almost_equal(act_rho_10, tar_rho_10, decimal=1)
    np.testing.assert_almost_equal(act_rho_11, tar_rho_11, decimal=1)
    np.testing.assert_almost_equal(act_rho_hh, tar_rho_hh, decimal=1)
    np.testing.assert_almost_equal(act_rho_xy, tar_rho_xy, decimal=1)
    np.testing.assert_almost_equal(act_rho_yx, tar_rho_yx, decimal=1)<|MERGE_RESOLUTION|>--- conflicted
+++ resolved
@@ -19,7 +19,7 @@
     angles = data[:, 0]
     actual_pops = data[:, 1]
     target_pops = 0.5 - 0.5 * np.cos(angles)
-    rms_err = np.sqrt(np.mean((target_pops - actual_pops) ** 2))
+    rms_err = np.sqrt(np.mean((target_pops - actual_pops)**2))
     assert rms_err < 0.1
 
 
@@ -31,12 +31,8 @@
     num_cfds = range(5, 20, 5)
     results = single_qubit_randomized_benchmarking(simulator,
                                                    qubit,
-<<<<<<< HEAD
-                                                   num_clifford_range=num_cfds)
-=======
                                                    num_clifford_range=num_cfds,
                                                    repetitions=100)
->>>>>>> f337ff37
     g_pops = np.asarray(results.data)[:, 1]
     assert np.isclose(np.mean(g_pops), 1.0)
 
@@ -51,12 +47,8 @@
     results = two_qubit_randomized_benchmarking(simulator,
                                                 q_0,
                                                 q_1,
-<<<<<<< HEAD
-                                                num_clifford_range=num_cfds)
-=======
                                                 num_clifford_range=num_cfds,
                                                 repetitions=100)
->>>>>>> f337ff37
     g_pops = np.asarray(results.data)[:, 1]
     assert np.isclose(np.mean(g_pops), 1.0)
 
@@ -67,8 +59,8 @@
     simulator = sim.Simulator()
     qubit = GridQubit(0, 0)
 
-    circuit_1 = circuits.Circuit.from_ops(ops.X(qubit) ** 0.5)
-    circuit_2 = circuits.Circuit.from_ops(ops.Y(qubit) ** 0.5)
+    circuit_1 = circuits.Circuit.from_ops(ops.X(qubit)**0.5)
+    circuit_2 = circuits.Circuit.from_ops(ops.Y(qubit)**0.5)
     circuit_3 = circuits.Circuit.from_ops(ops.H(qubit), ops.Y(qubit))
 
     act_rho_1 = single_qubit_state_tomography(simulator, qubit, circuit_1,
