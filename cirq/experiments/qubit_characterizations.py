import itertools

from typing import Sequence, Tuple, Iterator, Any, NamedTuple, List
import numpy as np
import sympy

from matplotlib import pyplot as plt
from mpl_toolkits.mplot3d import Axes3D  # type: ignore
from cirq import circuits, devices, ops, protocols, study, work

Cliffords = NamedTuple('Cliffords',
                       [('c1_in_xy', List[List[ops.Gate]]),
                        ('c1_in_xz', List[List[ops.Gate]]),
                        ('s1', List[List[ops.Gate]]),
                        ('s1_x', List[List[ops.Gate]]),
                        ('s1_y', List[List[ops.Gate]])])


class RabiResult:
    """Results from a Rabi oscillation experiment."""

    def __init__(self, rabi_angles: Sequence[float],
                 excited_state_probabilities: Sequence[float]):
        """
        Args:
            rabi_angles: The rotation angles of the qubit around the x-axis
                of the Bloch sphere.
            excited_state_probabilities: The corresponding probabilities that
                the qubit is in the excited state.
        """
        self._rabi_angles = rabi_angles
        self._excited_state_probs = excited_state_probabilities

    @property
    def data(self) -> Sequence[Tuple[float, float]]:
        """Returns a sequence of tuple pairs with the first item being a Rabi
        angle and the second item being the corresponding excited state
        probability.
        """
        return [(angle, prob) for angle, prob in zip(self._rabi_angles,
                                                     self._excited_state_probs)]

    def plot(self, **plot_kwargs: Any) -> None:
        """Plots excited state probability vs the Rabi angle (angle of rotation
        around the x-axis).

        Args:
            **plot_kwargs: Arguments to be passed to matplotlib.pyplot.plot.
        """
        fig = plt.figure()
        ax = plt.gca()
        ax.set_ylim([0, 1])
        plt.plot(self._rabi_angles, self._excited_state_probs, 'ro-',
                 figure=fig, **plot_kwargs)
        plt.xlabel(r"Rabi Angle (Radian)", figure=fig)
        plt.ylabel('Excited State Probability', figure=fig)
        fig.show()


class RandomizedBenchMarkResult:
    """Results from a randomized benchmarking experiment."""

    def __init__(self, num_cliffords: Sequence[int],
                 ground_state_probabilities: Sequence[float]):
        """
        Args:
            num_cliffords: The different numbers of Cliffords in the RB
                study.
            ground_state_probabilities: The corresponding average ground state
                probabilities.
        """
        self._num_cfds_seq = num_cliffords
        self._gnd_state_probs = ground_state_probabilities

    @property
    def data(self) -> Sequence[Tuple[int, float]]:
        """Returns a sequence of tuple pairs with the first item being a
        number of Cliffords and the second item being the corresponding average
        ground state probability.
        """
        return [(num, prob) for num, prob in zip(self._num_cfds_seq,
                                                 self._gnd_state_probs)]

    def plot(self, **plot_kwargs: Any) -> None:
        """Plots the average ground state probability vs the number of
        Cliffords in the RB study.

        Args:
            **plot_kwargs: Arguments to be passed to matplotlib.pyplot.plot.
        """
        fig = plt.figure()
        ax = plt.gca()
        ax.set_ylim([0, 1])

        plt.plot(self._num_cfds_seq, self._gnd_state_probs, 'ro-',
                 figure=fig, **plot_kwargs)
        plt.xlabel(r"Number of Cliffords", figure=fig)
        plt.ylabel('Ground State Probability', figure=fig)
        fig.show()


class TomographyResult:
    """Results from a state tomography experiment."""

    def __init__(self, density_matrix: np.ndarray):
        """
        Args:
            density_matrix: The density matrix obtained from tomography.
        """
        self._density_matrix = density_matrix

    @property
    def data(self) -> np.ndarray:
        """Returns an n^2 by n^2 complex matrix representing the density
        matrix of the n-qubit system.
        """
        return self._density_matrix

    def plot(self) -> None:
        """Plots the real and imaginary parts of the density matrix as two
        3D bar plots.
        """
        fig = _plot_density_matrix(self._density_matrix)
        fig.show()


def rabi_oscillations(sampler: work.Sampler,
                      qubit: devices.GridQubit,
                      max_angle: float = 2 * np.pi,
                      *,
                      repetitions: int = 1000,
                      num_points: int = 200) -> RabiResult:
    """Runs a Rabi oscillation experiment.

    Rotates a qubit around the x-axis of the Bloch sphere by a sequence of Rabi
    angles evenly spaced between 0 and max_angle. For each rotation, repeat
    the circuit a number of times and measure the average probability of the
    qubit being in the |1> state.

    Args:
        sampler: The quantum engine or simulator to run the circuits.
        qubit: The qubit under test.
        max_angle: The final Rabi angle in radians.
        repetitions: The number of repetitions of the circuit for each Rabi
            angle.
        num_points: The number of Rabi angles.

    Returns:
        A RabiResult object that stores and plots the result.
    """
    theta = sympy.Symbol('theta')
    circuit = circuits.Circuit.from_ops(ops.X(qubit) ** theta)
    circuit.append(ops.measure(qubit, key='z'))
    sweep = study.Linspace(key='theta', start=0.0, stop=max_angle / np.pi,
                           length=num_points)
    results = sampler.run_sweep(circuit, params=sweep, repetitions=repetitions)
    angles = np.linspace(0.0, max_angle, num_points)
    excited_state_probs = np.zeros(num_points)
    for i in range(num_points):
        excited_state_probs[i] = np.mean(results[i].measurements['z'])

    return RabiResult(angles, excited_state_probs)


def single_qubit_randomized_benchmarking(
        sampler: work.Sampler,
        qubit: devices.GridQubit,
        use_xy_basis: bool = True,
        *,
        num_clifford_range: Sequence[int] = range(10, 100, 10),
        num_circuits: int = 20,
        repetitions: int = 1000) -> RandomizedBenchMarkResult:
    """Clifford-based randomized benchmarking (RB) of a single qubit.

    A total of num_circuits random circuits are generated, each of which
    contains a fixed number of single-qubit Clifford gates plus one
    additional Clifford that inverts the whole sequence and a measurement in
    the z-basis. Each circuit is repeated a number of times and the average
    |0> state population is determined from the measurement outcomes of all
    of the circuits.

    The above process is done for different circuit lengths specified by the
    integers in num_clifford_range. For example, an integer 10 means the
    random circuits will contain 10 Clifford gates each plus one inverting
    Clifford. The user may use the result to extract an average gate fidelity,
    by analyzing the change in the average |0> state population at different
    circuit lengths. For actual experiments, one should choose
    num_clifford_range such that a clear exponential decay is observed in the
    results.

    See Barends et al., Nature 508, 500 for details.

    Args:
        sampler: The quantum engine or simulator to run the circuits.
        qubit: The qubit under test.
        use_xy_basis: Determines if the Clifford gates are built with x and y
            rotations (True) or x and z rotations (False).
        num_clifford_range: The different numbers of Cliffords in the RB study.
        num_circuits: The number of random circuits generated for each
            number of Cliffords.
        repetitions: The number of repetitions of each circuit.

    Returns:
        A RandomizedBenchMarkResult object that stores and plots the result.
    """

    cliffords = _single_qubit_cliffords()
    c1 = cliffords.c1_in_xy if use_xy_basis else cliffords.c1_in_xz

    gnd_probs = []
    for num_cfds in num_clifford_range:
        excited_probs_l = []
        for _ in range(num_circuits):
            circuit = _random_single_q_clifford(qubit, num_cfds, c1)
            circuit.append(ops.measure(qubit, key='z'))
            results = sampler.run(circuit, repetitions=repetitions)
            excited_probs_l.append(np.mean(results.measurements['z']))
        gnd_probs.append(1.0 - np.mean(excited_probs_l))

    return RandomizedBenchMarkResult(num_clifford_range, gnd_probs)


def two_qubit_randomized_benchmarking(
        sampler: work.Sampler,
        first_qubit: devices.GridQubit,
        second_qubit: devices.GridQubit,
        *,
        num_clifford_range: Sequence[int] = range(5, 50, 5),
        num_circuits: int = 20,
        repetitions: int = 1000) -> RandomizedBenchMarkResult:
    """Clifford-based randomized benchmarking (RB) of two qubits.

    A total of num_circuits random circuits are generated, each of which
    contains a fixed number of two-qubit Clifford gates plus one additional
    Clifford that inverts the whole sequence and a measurement in the
    z-basis. Each circuit is repeated a number of times and the average
    |00> state population is determined from the measurement outcomes of all
    of the circuits.

    The above process is done for different circuit lengths specified by the
    integers in num_clifford_range. For example, an integer 10 means the
    random circuits will contain 10 Clifford gates each plus one inverting
    Clifford. The user may use the result to extract an average gate fidelity,
    by analyzing the change in the average |00> state population at different
    circuit lengths. For actual experiments, one should choose
    num_clifford_range such that a clear exponential decay is observed in the
    results.

    The two-qubit Cliffords here are decomposed into CZ gates plus single-qubit
    x and y rotations. See Barends et al., Nature 508, 500 for details.

    Args:
        sampler: The quantum engine or simulator to run the circuits.
        first_qubit: The first qubit under test.
        second_qubit: The second qubit under test.
        num_clifford_range: The different numbers of Cliffords in the RB study.
        num_circuits: The number of random circuits generated for each
            number of Cliffords.
        repetitions: The number of repetitions of each circuit.

    Returns:
        A RandomizedBenchMarkResult object that stores and plots the result.
    """
    cliffords = _single_qubit_cliffords()

    gnd_probs = []
    for num_cfds in num_clifford_range:
        gnd_probs_l = []
        for _ in range(num_circuits):
            circuit = _random_two_q_clifford(first_qubit, second_qubit,
                                             num_cfds, cliffords)
            circuit.append(ops.measure(first_qubit, second_qubit, key='z'))
            results = sampler.run(circuit, repetitions=repetitions)
            gnds = [(not r[0] and not r[1]) for r in results.measurements['z']]
            gnd_probs_l.append(np.mean(gnds))
        gnd_probs.append(float(np.mean(gnd_probs_l)))

    return RandomizedBenchMarkResult(num_clifford_range, gnd_probs)


def single_qubit_state_tomography(sampler: work.Sampler,
                                  qubit: devices.GridQubit,
                                  circuit: circuits.Circuit,
                                  repetitions: int = 1000) -> TomographyResult:
    """Single-qubit state tomography.

    The density matrix of the output state of a circuit is measured by first
    doing projective measurements in the z-basis, which determine the
    diagonal elements of the matrix. A X/2 or Y/2 rotation is then added before
    the z-basis measurement, which determines the imaginary and real parts of
    the off-diagonal matrix elements, respectively.

    See Vandersypen and Chuang, Rev. Mod. Phys. 76, 1037 for details.

    Args:
        sampler: The quantum engine or simulator to run the circuits.
        qubit: The qubit under test.
        circuit: The circuit to execute on the qubit before tomography.
        repetitions: The number of measurements for each basis rotation.

    Returns:
        A TomographyResult object that stores and plots the density matrix.
    """
    circuit_z = circuit + circuits.Circuit.from_ops(ops.measure(qubit, key='z'))
    results = sampler.run(circuit_z, repetitions=repetitions)
    rho_11 = np.mean(results.measurements['z'])
    rho_00 = 1.0 - rho_11

    circuit_x = circuits.Circuit.from_ops(circuit, ops.X(qubit) ** 0.5,
                                          ops.measure(qubit, key='z'))
    results = sampler.run(circuit_x, repetitions=repetitions)
    rho_01_im = np.mean(results.measurements['z']) - 0.5

    circuit_y = circuits.Circuit.from_ops(circuit, ops.Y(qubit) ** -0.5,
                                          ops.measure(qubit, key='z'))
    results = sampler.run(circuit_y, repetitions=repetitions)
    rho_01_re = 0.5 - np.mean(results.measurements['z'])

    rho_01 = rho_01_re + 1j * rho_01_im
    rho_10 = np.conj(rho_01)

    rho = np.array([[rho_00, rho_01], [rho_10, rho_11]])

    return TomographyResult(rho)


def two_qubit_state_tomography(sampler: work.Sampler,
                               first_qubit: devices.GridQubit,
                               second_qubit: devices.GridQubit,
                               circuit: circuits.Circuit,
                               repetitions: int = 1000) -> TomographyResult:
    r"""Two-qubit state tomography.

    To measure the density matrix of the output state of a two-qubit circuit,
    different combinations of I, X/2 and Y/2 operations are applied to the
    two qubits before measurements in the z-basis to determine the state
    probabilities P_00, P_01, P_10.

    The density matrix rho is decomposed into an operator-sum representation
    \sum_{i, j} c_ij * sigma_i \bigotimes sigma_j, where i, j = 0, 1, 2,
    3 and sigma_0 = I, sigma_1 = sigma_x, sigma_2 = sigma_y, sigma_3 =
    sigma_z are the single-qubit Identity and Pauli matrices.

    Based on the measured probabilities probs and the transformations of the
    measurement operator by different basis rotations, one can build an
    overdetermined set of linear equations.

    As an example, if the identity operation (I) is applied to both qubits,
    the measurement operators are (I +/- sigma_z) \bigotimes (I +/- sigma_z).
    The state probabilities P_00, P_01, P_10 thus obtained contribute to the
    following linear equations (setting c_00 = 1):

    c_03 + c_30 + c_33 = 4*P_00 - 1
    -c_03 + c_30 - c_33 = 4*P_01 - 1
    c_03 - c_30 - c_33 = 4*P_10 - 1

    And if a Y/2 rotation is applied to the first qubit and a X/2 rotation
    is applied to the second qubit before measurement, the measurement
    operators are (I -/+ sigma_x) \bigotimes (I +/- sigma_y). The probabilities
    obtained instead contribute to the following linear equations:

    c_02 - c_10 - c_12 = 4*P_00 - 1
    -c_02 - c_10 + c_12 = 4*P_01 - 1
    c_02 + c_10 + c_12 = 4*P_10 - 1

    Note that this set of equations has the same form as the first set under
    the transformation c_03 <-> c_02, c_30 <-> -c_10 and c_33 <-> -c_12.

    Since there are 9 possible combinations of rotations (each producing 3
    independent probabilities) and a total of 15 unknown coefficients c_ij,
    one can cast all the measurement results into a overdetermined set of
    linear equations numpy.dot(mat, c) = probs. Here c is of length 15 and
    contains all the c_ij's (except c_00 which is set to 1), and mat is a 27
    by 15 matrix having three non-zero elements in each row that are either
    1 or -1.

    The least-square solution to the above set of linear equations is then
    used to construct the density matrix rho.

    See Vandersypen and Chuang, Rev. Mod. Phys. 76, 1037 for details and
    Steffen et al, Science 313, 1423 for a related experiment.

    Args:
        sampler: The quantum engine or simulator to run the circuits.
        first_qubit: The first qubit under test.
        second_qubit: The second qubit under test.
        circuit: The circuit to execute on the qubits before tomography.
        repetitions: The number of measurements for each basis rotation.

    Returns:
        A TomographyResult object that stores and plots the density matrix.
    """
    # The size of the system of linear equations to be solved.
    num_rows = 27
    num_cols = 15

    def _measurement(two_qubit_circuit: circuits.Circuit) -> np.ndarray:
        two_qubit_circuit.append(ops.measure(first_qubit, second_qubit,
                                             key='z'))
        results = sampler.run(two_qubit_circuit, repetitions=repetitions)
        results_hist = results.histogram(key='z')
        prob_list = [results_hist[0], results_hist[1], results_hist[2]]
        return np.asarray(prob_list) / repetitions

    sigma_0 = np.eye(2) * 0.5
    sigma_1 = np.array([[0.0, 1.0], [1.0, 0.0]]) * 0.5
    sigma_2 = np.array([[0.0, -1.0j], [1.0j, 0.0]]) * 0.5
    sigma_3 = np.array([[1.0, 0.0], [0.0, -1.0]]) * 0.5
    sigmas = [sigma_0, sigma_1, sigma_2, sigma_3]

    # Stores all 27 measured probabilities (P_00, P_01, P_10 after 9
    # different basis rotations).
    probs = np.array([])

    rots = [ops.X ** 0, ops.X ** 0.5, ops.Y ** 0.5]

    # Represents the coefficients in front of the c_ij's (-1, 0 or 1) in the
    # system of 27 linear equations.
    mat = np.zeros((num_rows, num_cols))

    # Represents the relative signs between the linear equations for P_00,
    # P_01, and P_10.
    s = np.array([[1.0, 1.0, 1.0], [-1.0, 1.0, -1.0], [1.0, -1.0, -1.0]])

    for i, rot_1 in enumerate(rots):
        for j, rot_2 in enumerate(rots):
            m_idx, indices, signs = _indices_after_basis_rot(i, j)
            mat[m_idx: (m_idx + 3), indices] = s * np.tile(signs, (3, 1))
            test_circuit = circuit + circuits.Circuit.from_ops(
<<<<<<< HEAD
                rot_1(second_qubit))
            test_circuit.append(rot_2(first_qubit))
=======
                rot_1(first_qubit))
            test_circuit.append(rot_2(second_qubit))
>>>>>>> f337ff37
            probs = np.concatenate((probs, _measurement(test_circuit)))

    c, _, _, _ = np.linalg.lstsq(mat, 4.0 * probs - 1.0, rcond=-1)
    c = np.concatenate(([1.0], c))
    c = c.reshape(4, 4)

    rho = np.zeros((4, 4))
    for i in range(4):
        for j in range(4):
            rho = rho + c[i, j] * np.kron(sigmas[i], sigmas[j])

    return TomographyResult(rho)


def _indices_after_basis_rot(i: int, j: int) -> Tuple[int, Sequence[int],
                                                      Sequence[int]]:
    mat_idx = 3 * (3 * i + j)
    q_0_i = 3 - i
    q_1_j = 3 - j
    indices = [q_1_j - 1, 4 * q_0_i - 1, 4 * q_0_i + q_1_j - 1]
<<<<<<< HEAD
    signs = [(-1)**(j == 2), (-1)**(i == 2), (-1)**(i == 2 + j == 2)]
    return mat_idx, indices, signs


def _two_qubit_clifford_matrices(q_0: devices.GridQubit, q_1: devices.GridQubit,
                                 cliffords: Cliffords) -> np.ndarray:
    mats = []

    # Total number of different gates in the two-qubit Clifford group.
    clifford_group_size = 11520

    for i in range(clifford_group_size):
        circuit = circuits.Circuit.from_ops(
            _two_qubit_clifford(q_0, q_1, i, cliffords))
        mats.append(protocols.unitary(circuit))
    return np.array(mats)


=======
    signs = [(-1)**(j == 2), (-1)**(i == 2), (-1)**((i == 2) + (j == 2))]
    return mat_idx, indices, signs


>>>>>>> f337ff37
def _random_single_q_clifford(qubit: devices.GridQubit, num_cfds: int,
                              cfds: Sequence[Sequence[ops.Gate]]
                             ) -> circuits.Circuit:
    clifford_group_size = 24
    gate_ids = list(np.random.choice(clifford_group_size, num_cfds))
    gate_sequence = []  # type: List[ops.Gate]
    for gate_id in gate_ids:
        gate_sequence.extend(cfds[gate_id])
    gate_sequence.extend(protocols.inverse(gate_sequence))
    circuit = circuits.Circuit.from_ops(gate(qubit) for gate in gate_sequence)
    return circuit


def _random_two_q_clifford(q_0: devices.GridQubit, q_1: devices.GridQubit,
<<<<<<< HEAD
                           num_cfds: int, cfd_matrices: np.ndarray,
=======
                           num_cfds: int,
>>>>>>> f337ff37
                           cliffords: Cliffords) -> circuits.Circuit:
    clifford_group_size = 11520
    idx_list = list(np.random.choice(clifford_group_size, num_cfds))
    circuit = circuits.Circuit()
    for idx in idx_list:
        circuit.append(_two_qubit_clifford(q_0, q_1, idx, cliffords))
    circuit.append(protocols.inverse(circuit))
    return circuit


def _matrix_bar_plot(mat: np.ndarray,
                     z_label: str,
                     fig: plt.Figure,
                     plt_position: int,
                     kets: Sequence[str] = None,
                     title: str = None,
                     ylim: Tuple[int, int] = (-1, 1)) -> None:
    num_rows, num_cols = mat.shape
    indices = np.meshgrid(range(num_cols), range(num_rows))
    x_indices = np.array(indices[1]).flatten()
    y_indices = np.array(indices[0]).flatten()
    z_indices = np.zeros(mat.size)

    dx = np.ones(mat.size) * 0.3
    dy = np.ones(mat.size) * 0.3

    ax1 = fig.add_subplot(plt_position, projection='3d')  # type: Axes3D

    dz = mat.flatten()
    ax1.bar3d(x_indices, y_indices, z_indices, dx, dy, dz, color='#ff0080',
              alpha=1.0)

    ax1.set_zlabel(z_label)
    ax1.set_zlim3d(ylim[0], ylim[1])

    if kets is not None:
        plt.xticks(np.arange(num_cols) + 0.15, kets)
        plt.yticks(np.arange(num_rows) + 0.15, kets)

    if title is not None:
        ax1.set_title(title)


def _plot_density_matrix(mat: np.ndarray) -> plt.Figure:
    a, _ = mat.shape
    num_qubits = int(np.sqrt(a))
    state_labels = [[0, 1]] * num_qubits
    kets = []
    for label in itertools.product(*state_labels):
        kets.append('|' + str(list(label))[1:-1] + '>')
    mat_re = np.real(mat)
    mat_im = np.imag(mat)
    fig = plt.figure(figsize=(12.0, 5.0))
    _matrix_bar_plot(mat_re,
                     r'Real($\rho$)',
                     fig,
                     121,
                     kets,
                     'Density Matrix (Real Part)',
                     ylim=(-1, 1))
    _matrix_bar_plot(mat_im,
                     r'Imaginary($\rho$)',
                     fig,
                     122,
                     kets,
                     'Density Matrix (Imaginary Part)',
                     ylim=(-1, 1))
    return fig


def _two_qubit_clifford(q_0: devices.GridQubit, q_1: devices.GridQubit,
                        idx: int,
                        cliffords: Cliffords) -> Iterator[ops.OP_TREE]:
    """Generates a two-qubit Clifford gate.

    An integer (idx) from 0 to 11519 is used to generate a two-qubit Clifford
    gate which is constructed with single-qubit X and Y rotations and CZ gates.
    The decomposition of the Cliffords follow those described in the appendix
    of Barends et al., Nature 508, 500.

    The integer idx is first decomposed into idx_0 (which ranges from 0 to
    23), idx_1 (ranging from 0 to 23) and idx_2 (ranging from 0 to 19). idx_0
    and idx_1 determine the two single-qubit rotations which happen at the
    beginning of all two-qubit Clifford gates. idx_2 determines the
    subsequent gates in the following:

    a) If idx_2 = 0, do nothing so the Clifford is just two single-qubit
    Cliffords (total of 24*24 = 576 possibilities).

    b) If idx_2 = 1, perform a CZ, followed by -Y/2 on q_0 and Y/2 on q_1,
    followed by another CZ, followed by Y/2 on q_0 and -Y/2 on q_1, followed
    by one more CZ and finally a Y/2 on q_1. The Clifford is then a member of
    the SWAP-like class (total of 24*24 = 576 possibilities).

    c) If 2 <= idx_2 <= 10, perform a CZ followed by a member of the S_1
    group on q_0 and a member of the S_1^(Y/2) group on q_1. The Clifford is
    a member of the CNOT-like class (a total of 3*3*24*24 = 5184 possibilities).

    d) If 11 <= idx_2 <= 19, perform a CZ, followed by Y/2 on q_0 and -X/2 on
    q_1, followed by another CZ, and finally a member of the S_1^(Y/2) group on
    q_0 and a member of the S_1^(X/2) group on q_1. The Clifford is a member
    of the iSWAP-like class (a total of 3*3*24*24 = 5184 possibilities).

    Through the above process, all 11520 members of the two-qubit Clifford
    group may be generated.

    Args:
        q_0: The first qubit under test.
        q_1: The second qubit under test.
        idx: An integer from 0 to 11519.
        cliffords: A NamedTuple that contains single-qubit Cliffords from the
            C1, S1, S_1^(X/2) and S_1^(Y/2) groups.
    """
    c1 = cliffords.c1_in_xy
    s1 = cliffords.s1
    s1_x = cliffords.s1_x
    s1_y = cliffords.s1_y

    idx_0 = int(idx / 480)
    idx_1 = int((idx % 480) * 0.05)
    idx_2 = idx - idx_0 * 480 - idx_1 * 20
    yield _single_qubit_gates(c1[idx_0], q_0)
    yield _single_qubit_gates(c1[idx_1], q_1)
    if idx_2 == 1:
        yield ops.CZ(q_0, q_1)
        yield ops.Y(q_0) ** -0.5
        yield ops.Y(q_1) ** 0.5
        yield ops.CZ(q_0, q_1)
        yield ops.Y(q_0) ** 0.5
        yield ops.Y(q_1) ** -0.5
        yield ops.CZ(q_0, q_1)
        yield ops.Y(q_1) ** 0.5
    elif 2 <= idx_2 <= 10:
        yield ops.CZ(q_0, q_1)
        idx_3 = int((idx_2 - 2) / 3)
        idx_4 = (idx_2 - 2) % 3
        yield _single_qubit_gates(s1[idx_3], q_0)
        yield _single_qubit_gates(s1_y[idx_4], q_1)
    elif idx_2 >= 11:
        yield ops.CZ(q_0, q_1)
        yield ops.Y(q_0) ** 0.5
        yield ops.X(q_1) ** -0.5
        yield ops.CZ(q_0, q_1)
        idx_3 = int((idx_2 - 11) / 3)
        idx_4 = (idx_2 - 11) % 3
        yield _single_qubit_gates(s1_y[idx_3], q_0)
        yield _single_qubit_gates(s1_x[idx_4], q_1)


def _single_qubit_gates(gate_seq: Sequence[ops.Gate],
                        qubit: devices.GridQubit) -> Iterator[ops.OP_TREE]:
    for gate in gate_seq:
        yield gate(qubit)


def _single_qubit_cliffords() -> Cliffords:
    c1_in_xy = []  # type: List[List[ops.Gate]]
    c1_in_xz = []  # type: List[List[ops.Gate]]

    for phi_0, phi_1 in itertools.product([1.0, 0.5, -0.5], [0.0, 0.5, -0.5]):
        c1_in_xy.append([ops.X ** phi_0, ops.Y ** phi_1])
        c1_in_xy.append([ops.Y ** phi_0, ops.X ** phi_1])
        c1_in_xz.append([ops.X ** phi_0, ops.Z ** phi_1])
        c1_in_xz.append([ops.Z ** phi_0, ops.X ** phi_1])

    c1_in_xy.append([ops.X ** 0.0])
    c1_in_xy.append([ops.Y, ops.X])

    phi_xy = [[-0.5, 0.5, 0.5], [-0.5, -0.5, 0.5], [0.5, 0.5, 0.5],
              [-0.5, 0.5, -0.5]]
    for phi in phi_xy:
        c1_in_xy.append([ops.X ** phi[0], ops.Y ** phi[1], ops.X ** phi[2]])

    phi_xz = [[0.5, 0.5, -0.5], [0.5, -0.5, -0.5], [-0.5, -0.5, -0.5],
              [-0.5, 0.5, -0.5]]
    for phi in phi_xz:
        c1_in_xz.append([ops.X ** phi[0], ops.Z ** phi[1], ops.X ** phi[2]])

    s1 = [[ops.X ** 0.0], [ops.Y ** 0.5, ops.X ** 0.5],
          [ops.X ** -0.5, ops.Y ** -0.5]]  # type: List[List[ops.Gate]]
    s1_x = [[ops.X ** 0.5], [ops.X ** 0.5, ops.Y ** 0.5, ops.X ** 0.5],
            [ops.Y ** -0.5]]  # type: List[List[ops.Gate]]
    s1_y = [[ops.Y ** 0.5], [ops.X ** -0.5, ops.Y ** -0.5, ops.X ** 0.5],
            [ops.Y, ops.X ** 0.5]]  # type: List[List[ops.Gate]]

    return Cliffords(c1_in_xy, c1_in_xz, s1, s1_x, s1_y)<|MERGE_RESOLUTION|>--- conflicted
+++ resolved
@@ -8,12 +8,11 @@
 from mpl_toolkits.mplot3d import Axes3D  # type: ignore
 from cirq import circuits, devices, ops, protocols, study, work
 
-Cliffords = NamedTuple('Cliffords',
-                       [('c1_in_xy', List[List[ops.Gate]]),
-                        ('c1_in_xz', List[List[ops.Gate]]),
-                        ('s1', List[List[ops.Gate]]),
-                        ('s1_x', List[List[ops.Gate]]),
-                        ('s1_y', List[List[ops.Gate]])])
+Cliffords = NamedTuple('Cliffords', [('c1_in_xy', List[List[ops.Gate]]),
+                                     ('c1_in_xz', List[List[ops.Gate]]),
+                                     ('s1', List[List[ops.Gate]]),
+                                     ('s1_x', List[List[ops.Gate]]),
+                                     ('s1_y', List[List[ops.Gate]])])
 
 
 class RabiResult:
@@ -37,8 +36,10 @@
         angle and the second item being the corresponding excited state
         probability.
         """
-        return [(angle, prob) for angle, prob in zip(self._rabi_angles,
-                                                     self._excited_state_probs)]
+        return [
+            (angle, prob)
+            for angle, prob in zip(self._rabi_angles, self._excited_state_probs)
+        ]
 
     def plot(self, **plot_kwargs: Any) -> None:
         """Plots excited state probability vs the Rabi angle (angle of rotation
@@ -50,8 +51,11 @@
         fig = plt.figure()
         ax = plt.gca()
         ax.set_ylim([0, 1])
-        plt.plot(self._rabi_angles, self._excited_state_probs, 'ro-',
-                 figure=fig, **plot_kwargs)
+        plt.plot(self._rabi_angles,
+                 self._excited_state_probs,
+                 'ro-',
+                 figure=fig,
+                 **plot_kwargs)
         plt.xlabel(r"Rabi Angle (Radian)", figure=fig)
         plt.ylabel('Excited State Probability', figure=fig)
         fig.show()
@@ -78,8 +82,8 @@
         number of Cliffords and the second item being the corresponding average
         ground state probability.
         """
-        return [(num, prob) for num, prob in zip(self._num_cfds_seq,
-                                                 self._gnd_state_probs)]
+        return [(num, prob)
+                for num, prob in zip(self._num_cfds_seq, self._gnd_state_probs)]
 
     def plot(self, **plot_kwargs: Any) -> None:
         """Plots the average ground state probability vs the number of
@@ -92,8 +96,11 @@
         ax = plt.gca()
         ax.set_ylim([0, 1])
 
-        plt.plot(self._num_cfds_seq, self._gnd_state_probs, 'ro-',
-                 figure=fig, **plot_kwargs)
+        plt.plot(self._num_cfds_seq,
+                 self._gnd_state_probs,
+                 'ro-',
+                 figure=fig,
+                 **plot_kwargs)
         plt.xlabel(r"Number of Cliffords", figure=fig)
         plt.ylabel('Ground State Probability', figure=fig)
         fig.show()
@@ -149,9 +156,11 @@
         A RabiResult object that stores and plots the result.
     """
     theta = sympy.Symbol('theta')
-    circuit = circuits.Circuit.from_ops(ops.X(qubit) ** theta)
+    circuit = circuits.Circuit.from_ops(ops.X(qubit)**theta)
     circuit.append(ops.measure(qubit, key='z'))
-    sweep = study.Linspace(key='theta', start=0.0, stop=max_angle / np.pi,
+    sweep = study.Linspace(key='theta',
+                           start=0.0,
+                           stop=max_angle / np.pi,
                            length=num_points)
     results = sampler.run_sweep(circuit, params=sweep, repetitions=repetitions)
     angles = np.linspace(0.0, max_angle, num_points)
@@ -306,12 +315,14 @@
     rho_11 = np.mean(results.measurements['z'])
     rho_00 = 1.0 - rho_11
 
-    circuit_x = circuits.Circuit.from_ops(circuit, ops.X(qubit) ** 0.5,
+    circuit_x = circuits.Circuit.from_ops(circuit,
+                                          ops.X(qubit)**0.5,
                                           ops.measure(qubit, key='z'))
     results = sampler.run(circuit_x, repetitions=repetitions)
     rho_01_im = np.mean(results.measurements['z']) - 0.5
 
-    circuit_y = circuits.Circuit.from_ops(circuit, ops.Y(qubit) ** -0.5,
+    circuit_y = circuits.Circuit.from_ops(circuit,
+                                          ops.Y(qubit)**-0.5,
                                           ops.measure(qubit, key='z'))
     results = sampler.run(circuit_y, repetitions=repetitions)
     rho_01_re = 0.5 - np.mean(results.measurements['z'])
@@ -412,7 +423,7 @@
     # different basis rotations).
     probs = np.array([])
 
-    rots = [ops.X ** 0, ops.X ** 0.5, ops.Y ** 0.5]
+    rots = [ops.X**0, ops.X**0.5, ops.Y**0.5]
 
     # Represents the coefficients in front of the c_ij's (-1, 0 or 1) in the
     # system of 27 linear equations.
@@ -425,15 +436,10 @@
     for i, rot_1 in enumerate(rots):
         for j, rot_2 in enumerate(rots):
             m_idx, indices, signs = _indices_after_basis_rot(i, j)
-            mat[m_idx: (m_idx + 3), indices] = s * np.tile(signs, (3, 1))
+            mat[m_idx:(m_idx + 3), indices] = s * np.tile(signs, (3, 1))
             test_circuit = circuit + circuits.Circuit.from_ops(
-<<<<<<< HEAD
-                rot_1(second_qubit))
-            test_circuit.append(rot_2(first_qubit))
-=======
                 rot_1(first_qubit))
             test_circuit.append(rot_2(second_qubit))
->>>>>>> f337ff37
             probs = np.concatenate((probs, _measurement(test_circuit)))
 
     c, _, _, _ = np.linalg.lstsq(mat, 4.0 * probs - 1.0, rcond=-1)
@@ -448,37 +454,16 @@
     return TomographyResult(rho)
 
 
-def _indices_after_basis_rot(i: int, j: int) -> Tuple[int, Sequence[int],
-                                                      Sequence[int]]:
+def _indices_after_basis_rot(i: int, j: int
+                            ) -> Tuple[int, Sequence[int], Sequence[int]]:
     mat_idx = 3 * (3 * i + j)
     q_0_i = 3 - i
     q_1_j = 3 - j
     indices = [q_1_j - 1, 4 * q_0_i - 1, 4 * q_0_i + q_1_j - 1]
-<<<<<<< HEAD
-    signs = [(-1)**(j == 2), (-1)**(i == 2), (-1)**(i == 2 + j == 2)]
-    return mat_idx, indices, signs
-
-
-def _two_qubit_clifford_matrices(q_0: devices.GridQubit, q_1: devices.GridQubit,
-                                 cliffords: Cliffords) -> np.ndarray:
-    mats = []
-
-    # Total number of different gates in the two-qubit Clifford group.
-    clifford_group_size = 11520
-
-    for i in range(clifford_group_size):
-        circuit = circuits.Circuit.from_ops(
-            _two_qubit_clifford(q_0, q_1, i, cliffords))
-        mats.append(protocols.unitary(circuit))
-    return np.array(mats)
-
-
-=======
     signs = [(-1)**(j == 2), (-1)**(i == 2), (-1)**((i == 2) + (j == 2))]
     return mat_idx, indices, signs
 
 
->>>>>>> f337ff37
 def _random_single_q_clifford(qubit: devices.GridQubit, num_cfds: int,
                               cfds: Sequence[Sequence[ops.Gate]]
                              ) -> circuits.Circuit:
@@ -493,11 +478,7 @@
 
 
 def _random_two_q_clifford(q_0: devices.GridQubit, q_1: devices.GridQubit,
-<<<<<<< HEAD
-                           num_cfds: int, cfd_matrices: np.ndarray,
-=======
                            num_cfds: int,
->>>>>>> f337ff37
                            cliffords: Cliffords) -> circuits.Circuit:
     clifford_group_size = 11520
     idx_list = list(np.random.choice(clifford_group_size, num_cfds))
@@ -527,7 +508,13 @@
     ax1 = fig.add_subplot(plt_position, projection='3d')  # type: Axes3D
 
     dz = mat.flatten()
-    ax1.bar3d(x_indices, y_indices, z_indices, dx, dy, dz, color='#ff0080',
+    ax1.bar3d(x_indices,
+              y_indices,
+              z_indices,
+              dx,
+              dy,
+              dz,
+              color='#ff0080',
               alpha=1.0)
 
     ax1.set_zlabel(z_label)
@@ -623,13 +610,13 @@
     yield _single_qubit_gates(c1[idx_1], q_1)
     if idx_2 == 1:
         yield ops.CZ(q_0, q_1)
-        yield ops.Y(q_0) ** -0.5
-        yield ops.Y(q_1) ** 0.5
+        yield ops.Y(q_0)**-0.5
+        yield ops.Y(q_1)**0.5
         yield ops.CZ(q_0, q_1)
-        yield ops.Y(q_0) ** 0.5
-        yield ops.Y(q_1) ** -0.5
+        yield ops.Y(q_0)**0.5
+        yield ops.Y(q_1)**-0.5
         yield ops.CZ(q_0, q_1)
-        yield ops.Y(q_1) ** 0.5
+        yield ops.Y(q_1)**0.5
     elif 2 <= idx_2 <= 10:
         yield ops.CZ(q_0, q_1)
         idx_3 = int((idx_2 - 2) / 3)
@@ -638,8 +625,8 @@
         yield _single_qubit_gates(s1_y[idx_4], q_1)
     elif idx_2 >= 11:
         yield ops.CZ(q_0, q_1)
-        yield ops.Y(q_0) ** 0.5
-        yield ops.X(q_1) ** -0.5
+        yield ops.Y(q_0)**0.5
+        yield ops.X(q_1)**-0.5
         yield ops.CZ(q_0, q_1)
         idx_3 = int((idx_2 - 11) / 3)
         idx_4 = (idx_2 - 11) % 3
@@ -658,29 +645,29 @@
     c1_in_xz = []  # type: List[List[ops.Gate]]
 
     for phi_0, phi_1 in itertools.product([1.0, 0.5, -0.5], [0.0, 0.5, -0.5]):
-        c1_in_xy.append([ops.X ** phi_0, ops.Y ** phi_1])
-        c1_in_xy.append([ops.Y ** phi_0, ops.X ** phi_1])
-        c1_in_xz.append([ops.X ** phi_0, ops.Z ** phi_1])
-        c1_in_xz.append([ops.Z ** phi_0, ops.X ** phi_1])
-
-    c1_in_xy.append([ops.X ** 0.0])
+        c1_in_xy.append([ops.X**phi_0, ops.Y**phi_1])
+        c1_in_xy.append([ops.Y**phi_0, ops.X**phi_1])
+        c1_in_xz.append([ops.X**phi_0, ops.Z**phi_1])
+        c1_in_xz.append([ops.Z**phi_0, ops.X**phi_1])
+
+    c1_in_xy.append([ops.X**0.0])
     c1_in_xy.append([ops.Y, ops.X])
 
     phi_xy = [[-0.5, 0.5, 0.5], [-0.5, -0.5, 0.5], [0.5, 0.5, 0.5],
               [-0.5, 0.5, -0.5]]
     for phi in phi_xy:
-        c1_in_xy.append([ops.X ** phi[0], ops.Y ** phi[1], ops.X ** phi[2]])
+        c1_in_xy.append([ops.X**phi[0], ops.Y**phi[1], ops.X**phi[2]])
 
     phi_xz = [[0.5, 0.5, -0.5], [0.5, -0.5, -0.5], [-0.5, -0.5, -0.5],
               [-0.5, 0.5, -0.5]]
     for phi in phi_xz:
-        c1_in_xz.append([ops.X ** phi[0], ops.Z ** phi[1], ops.X ** phi[2]])
-
-    s1 = [[ops.X ** 0.0], [ops.Y ** 0.5, ops.X ** 0.5],
-          [ops.X ** -0.5, ops.Y ** -0.5]]  # type: List[List[ops.Gate]]
-    s1_x = [[ops.X ** 0.5], [ops.X ** 0.5, ops.Y ** 0.5, ops.X ** 0.5],
-            [ops.Y ** -0.5]]  # type: List[List[ops.Gate]]
-    s1_y = [[ops.Y ** 0.5], [ops.X ** -0.5, ops.Y ** -0.5, ops.X ** 0.5],
-            [ops.Y, ops.X ** 0.5]]  # type: List[List[ops.Gate]]
+        c1_in_xz.append([ops.X**phi[0], ops.Z**phi[1], ops.X**phi[2]])
+
+    s1 = [[ops.X**0.0], [ops.Y**0.5, ops.X**0.5],
+          [ops.X**-0.5, ops.Y**-0.5]]  # type: List[List[ops.Gate]]
+    s1_x = [[ops.X**0.5], [ops.X**0.5, ops.Y**0.5, ops.X**0.5],
+            [ops.Y**-0.5]]  # type: List[List[ops.Gate]]
+    s1_y = [[ops.Y**0.5], [ops.X**-0.5, ops.Y**-0.5, ops.X**0.5],
+            [ops.Y, ops.X**0.5]]  # type: List[List[ops.Gate]]
 
     return Cliffords(c1_in_xy, c1_in_xz, s1, s1_x, s1_y)