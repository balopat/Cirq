# Copyright 2018 The Cirq Developers
#
# Licensed under the Apache License, Version 2.0 (the "License");
# you may not use this file except in compliance with the License.
# You may obtain a copy of the License at
#
#     https://www.apache.org/licenses/LICENSE-2.0
#
# Unless required by applicable law or agreed to in writing, software
# distributed under the License is distributed on an "AS IS" BASIS,
# WITHOUT WARRANTIES OR CONDITIONS OF ANY KIND, either express or implied.
# See the License for the specific language governing permissions and
# limitations under the License.

from typing import Any, Union

import sympy

from cirq import protocols
from cirq._compat import proper_repr


class PeriodicValue:
    """Wrapper for periodic numerical values.

    Wrapper for periodic numerical types which implements `__eq__`, `__ne__`,
    `__hash__` and `_approx_eq_` so that values which are in the same
    equivalence class are treated as equal.

    Internally the `value` passed to `__init__` is normalized to the interval
    [0, `period`) and stored as that. Specialized version of `_approx_eq_` is
    provided to cover values which end up at the opposite edges of this
    interval.
    """

    def __init__(self, value: Union[int, float], period: Union[int, float]):
        """Initializes the equivalence class.

        Args:
            value: numerical value to wrap.
            period: periodicity of the numerical value.
        """
        self.value = value % period
        self.period = period

    def __eq__(self, other: Any) -> bool:
        if not isinstance(other, type(self)):
            return NotImplemented
        return (self.value, self.period) == (other.value, other.period)

    def __ne__(self, other: Any) -> bool:
        return not self == other

    def __hash__(self) -> int:
        return hash((type(self), self.value, self.period))

    def _approx_eq_(self, other: Any, atol: float) -> bool:
        """Implementation of `SupportsApproximateEquality` protocol."""
        if not isinstance(other, type(self)):
            return NotImplemented

        #self.value = value % period in __init__() creates a Mod
        if isinstance(other.value, sympy.Mod):
            return self.value == other.value
        # Periods must be exactly equal to avoid drift of normalized value when
        # original value increases.
        if self.period != other.period:
            return False

        low = min(self.value, other.value)
        high = max(self.value, other.value)

        # Shift lower value outside of normalization interval in case low and
        # high values are at the opposite borders of normalization interval.
        if high - low > self.period / 2:
            low += self.period

        return protocols.approx_eq(low, high, atol=atol)

    def __repr__(self):
        return 'cirq.PeriodicValue({}, {})'.format(proper_repr(self.value),
                                                   proper_repr(self.period))

    def _is_parameterized_(self):
        return any(
<<<<<<< HEAD
            isinstance(val, sympy.Basic) for val in (self.value, self.period))
=======
            protocols.is_parameterized(val)
            for val in (self.value, self.period))
>>>>>>> f337ff37
<|MERGE_RESOLUTION|>--- conflicted
+++ resolved
@@ -83,9 +83,5 @@
 
     def _is_parameterized_(self):
         return any(
-<<<<<<< HEAD
-            isinstance(val, sympy.Basic) for val in (self.value, self.period))
-=======
             protocols.is_parameterized(val)
-            for val in (self.value, self.period))
->>>>>>> f337ff37
+            for val in (self.value, self.period))