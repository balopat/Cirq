--- conflicted
+++ resolved
@@ -84,14 +84,6 @@
     assert (Duration() != 0)
 
 
-<<<<<<< HEAD
-# In python 2, comparisons fallback to __cmp__ and don't fail.
-# But a custom __cmp__ that does fail would result in == failing.
-# So we throw up our hands and let it be.
-
-
-=======
->>>>>>> f337ff37
 def test_cmp_vs_other_type():
     with pytest.raises(TypeError):
         _ = Duration() < 0
