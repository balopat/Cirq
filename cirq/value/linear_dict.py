--- conflicted
+++ resolved
@@ -11,7 +11,6 @@
 # WITHOUT WARRANTIES OR CONDITIONS OF ANY KIND, either express or implied.
 # See the License for the specific language governing permissions and
 # limitations under the License.
-
 """Linear combination represented as mapping of things to coefficients."""
 
 from typing import (Any, Callable, Dict, ItemsView, Iterable, Iterator,
@@ -77,12 +76,9 @@
     the keys other than equality are ignored. In particular, keys are allowed
     to be linearly dependent.
     """
+
     def __init__(self,
-<<<<<<< HEAD
-                 terms: Mapping[TVector, Scalar],
-=======
                  terms: Optional[Mapping[TVector, Scalar]] = None,
->>>>>>> f337ff37
                  validator: Callable[[TVector], bool] = lambda _: True) -> None:
         """Initializes linear combination from a collection of terms.
 
@@ -109,10 +105,10 @@
     def _check_vector_valid(self, vector: TVector) -> None:
         if not self._is_valid(vector):
             raise ValueError(
-                    '{} is not compatible with linear combination {}'
-                    .format(vector, self))
-
-    def clean(self: 'TSelf', *, atol: float=1e-9) -> 'TSelf':
+                '{} is not compatible with linear combination {}'.format(
+                    vector, self))
+
+    def clean(self: 'TSelf', *, atol: float = 1e-9) -> 'TSelf':
         """Remove terms with coefficients of absolute value atol or less."""
         negligible = [v for v, c in self._terms.items() if abs(c) <= atol]
         for v in negligible:
@@ -141,8 +137,7 @@
         pass
 
     @overload
-    def update(self,
-               other: Iterable[Tuple[TVector, Scalar]],
+    def update(self, other: Iterable[Tuple[TVector, Scalar]],
                **kwargs: Scalar) -> None:
         pass
 
@@ -162,14 +157,15 @@
         pass
 
     @overload
-    def get(self, vector: TVector, default: TDefault
-            ) -> Union[Scalar, TDefault]:
+    def get(self, vector: TVector,
+            default: TDefault) -> Union[Scalar, TDefault]:
         pass
 
     def get(self, vector, default=0):
         if self._terms.get(vector, 0) == 0:
             return default
         return self._terms.get(vector)
+
     # pylint: enable=function-redefined
 
     def __contains__(self, vector: Any) -> bool:
@@ -280,52 +276,9 @@
         all_vs = set(self.keys()) | set(other.keys())
         return all(abs(self[v] - other[v]) < atol for v in all_vs)
 
-<<<<<<< HEAD
-    @staticmethod
-    def _format_coefficient(format_spec: str, coefficient: Scalar) -> str:
-        coefficient = complex(coefficient)
-        real_str = '{:{fmt}}'.format(coefficient.real, fmt=format_spec)
-        imag_str = '{:{fmt}}'.format(coefficient.imag, fmt=format_spec)
-        if float(real_str) == 0 and float(imag_str) == 0:
-            return ''
-        if float(imag_str) == 0:
-            return real_str
-        if float(real_str) == 0:
-            return imag_str + 'j'
-        if real_str[0] == '-' and imag_str[0] == '-':
-            return '-({}+{}j)'.format(real_str[1:], imag_str[1:])
-        if imag_str[0] in ['+', '-']:
-            return '({}{}j)'.format(real_str, imag_str)
-        return '({}+{}j)'.format(real_str, imag_str)
-
-    @staticmethod
-    def _format_term(format_spec: str, vector: TVector,
-                     coefficient: Scalar) -> str:
-        coefficient_str = LinearDict._format_coefficient(
-            format_spec, coefficient)
-        if not coefficient_str:
-            return coefficient_str
-        result = '{}*{!s}'.format(coefficient_str, vector)
-        if result[0] in ['+', '-']:
-            return result
-        return '+' + result
-
-    def __format__(self, format_spec: str) -> str:
-        formatted_terms = [
-            self._format_term(format_spec, v, self[v])
-            for v in sorted(self.keys(), key=str)
-        ]
-        s = ''.join(formatted_terms)
-        if not s:
-            return '{:{fmt}}'.format(0, fmt=format_spec)
-        if s[0] == '+':
-            return s[1:]
-        return s
-=======
     def __format__(self, format_spec: str) -> str:
         terms = [(v, self[v]) for v in sorted(self.keys(), key=str)]
         return _format_terms(terms=terms, format_spec=format_spec)
->>>>>>> f337ff37
 
     def __repr__(self) -> str:
         coefficients = dict(self)
