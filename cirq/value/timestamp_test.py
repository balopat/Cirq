# Copyright 2018 The Cirq Developers
#
# Licensed under the Apache License, Version 2.0 (the "License");
# you may not use this file except in compliance with the License.
# You may obtain a copy of the License at
#
#     https://www.apache.org/licenses/LICENSE-2.0
#
# Unless required by applicable law or agreed to in writing, software
# distributed under the License is distributed on an "AS IS" BASIS,
# WITHOUT WARRANTIES OR CONDITIONS OF ANY KIND, either express or implied.
# See the License for the specific language governing permissions and
# limitations under the License.

from datetime import timedelta
import pytest

import cirq
from cirq import Timestamp, Duration


def test_init():
    assert Timestamp().raw_picos() == 0
    assert Timestamp(picos=513).raw_picos() == 513
    assert Timestamp(picos=-5).raw_picos() == -5
    assert Timestamp(nanos=211).raw_picos() == 211000
    assert Timestamp(nanos=211, picos=1051).raw_picos() == 212051

    assert isinstance(Timestamp(picos=1).raw_picos(), int)
    assert isinstance(Timestamp(nanos=1).raw_picos(), int)
    assert isinstance(Timestamp(picos=1.0).raw_picos(), float)
    assert isinstance(Timestamp(nanos=1.0).raw_picos(), float)


def test_eq():
    eq = cirq.testing.EqualsTester()
    eq.add_equality_group(Timestamp(),
                          Timestamp(picos=0),
                          Timestamp(nanos=0.0))
    eq.add_equality_group(Timestamp(picos=1000), Timestamp(nanos=1))
    eq.make_equality_group(lambda: Timestamp(picos=-1))


def test_cmp():
    ordered_groups = [
        Timestamp(picos=-1),
        Timestamp(),
        Timestamp(picos=1),
        Timestamp(nanos=1),
        Timestamp(picos=2000),
    ]

    for i in range(len(ordered_groups)):
        for j in range(len(ordered_groups)):
            a = ordered_groups[i]
            b = ordered_groups[j]
            assert (i < j) == (a < b)
            assert (i <= j) == (a <= b)
            assert (i == j) == (a == b)
            assert (i != j) == (a != b)
            assert (i >= j) == (a >= b)
            assert (i > j) == (a > b)

    assert not (Timestamp() == 0)
    assert Timestamp() != 0
    assert not (Timestamp() == Duration())
    assert Timestamp() != Duration()

<<<<<<< HEAD

# In python 2, comparisons fallback to __cmp__ and don't fail.
# But a custom __cmp__ that does fail would result in == failing.
# So we throw up our hands and let it be.


=======
>>>>>>> f337ff37
def test_cmp_vs_other_type():
    with pytest.raises(TypeError):
        _ = Timestamp() < Duration()
    with pytest.raises(TypeError):
        _ = Timestamp() < 0
    with pytest.raises(TypeError):
        _ = Timestamp() <= 0
    with pytest.raises(TypeError):
        _ = Timestamp() >= 0
    with pytest.raises(TypeError):
        _ = Timestamp() > 0


def test_add():
    assert Timestamp(picos=1) + Duration(picos=2) == Timestamp(picos=3)
    assert Duration(picos=3) + Timestamp(picos=-5) == Timestamp(picos=-2)

    assert Timestamp(picos=1) + timedelta(microseconds=2) == Timestamp(
        picos=2000001)
    assert timedelta(microseconds=3) + Timestamp(picos=-5) == Timestamp(
        picos=2999995)

    with pytest.raises(TypeError):
        assert Timestamp() + Timestamp() == Timestamp()
    with pytest.raises(TypeError):
        _ = 1 + Timestamp()
    with pytest.raises(TypeError):
        _ = Timestamp() + 1


def test_sub():
    assert Timestamp() - Timestamp() == Duration()
    assert Timestamp(picos=1) - Timestamp(picos=2) == Duration(picos=-1)
    assert Timestamp(picos=5) - Duration(picos=2) == Timestamp(picos=3)
    assert Timestamp(picos=5) - timedelta(microseconds=2) == Timestamp(
        picos=-1999995)

    with pytest.raises(TypeError):
        _ = Duration() - Timestamp()
    with pytest.raises(TypeError):
        _ = 1 - Timestamp()
    with pytest.raises(TypeError):
        _ = Timestamp() - 1<|MERGE_RESOLUTION|>--- conflicted
+++ resolved
@@ -34,9 +34,7 @@
 
 def test_eq():
     eq = cirq.testing.EqualsTester()
-    eq.add_equality_group(Timestamp(),
-                          Timestamp(picos=0),
-                          Timestamp(nanos=0.0))
+    eq.add_equality_group(Timestamp(), Timestamp(picos=0), Timestamp(nanos=0.0))
     eq.add_equality_group(Timestamp(picos=1000), Timestamp(nanos=1))
     eq.make_equality_group(lambda: Timestamp(picos=-1))
 
@@ -66,15 +64,7 @@
     assert not (Timestamp() == Duration())
     assert Timestamp() != Duration()
 
-<<<<<<< HEAD
 
-# In python 2, comparisons fallback to __cmp__ and don't fail.
-# But a custom __cmp__ that does fail would result in == failing.
-# So we throw up our hands and let it be.
-
-
-=======
->>>>>>> f337ff37
 def test_cmp_vs_other_type():
     with pytest.raises(TypeError):
         _ = Timestamp() < Duration()
