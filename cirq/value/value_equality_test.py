--- conflicted
+++ resolved
@@ -18,6 +18,7 @@
 
 @cirq.value_equality
 class BasicC:
+
     def __init__(self, x):
         self.x = x
 
@@ -27,6 +28,7 @@
 
 @cirq.value_equality
 class BasicD:
+
     def __init__(self, x):
         self.x = x
 
@@ -81,6 +83,7 @@
 
 @cirq.value_equality(unhashable=True)
 class UnhashableC:
+
     def __init__(self, x):
         self.x = x
 
@@ -90,6 +93,7 @@
 
 @cirq.value_equality(unhashable=True)
 class UnhashableD:
+
     def __init__(self, x):
         self.x = x
 
@@ -112,9 +116,7 @@
 
     # Equality works as expected.
     eq = cirq.testing.EqualsTester()
-    eq.add_equality_group(UnhashableC(1),
-                          UnhashableC(1),
-                          UnhashableCa(1),
+    eq.add_equality_group(UnhashableC(1), UnhashableC(1), UnhashableCa(1),
                           UnhashableCb(1))
     eq.add_equality_group(UnhashableC(2))
     eq.add_equality_group(UnhashableD(1))
@@ -122,6 +124,7 @@
 
 @cirq.value_equality(distinct_child_types=True)
 class DistinctC:
+
     def __init__(self, x):
         self.x = x
 
@@ -131,6 +134,7 @@
 
 @cirq.value_equality(distinct_child_types=True)
 class DistinctD:
+
     def __init__(self, x):
         self.x = x
 
@@ -164,6 +168,7 @@
 
 @cirq.value_equality(approximate=True)
 class ApproxE:
+
     def __init__(self, x):
         self.x = x
 
@@ -179,6 +184,7 @@
 
 @cirq.value_equality(approximate=True)
 class PeriodicF:
+
     def __init__(self, x, n):
         self.x = x
         self.n = n
@@ -210,6 +216,7 @@
 
 @cirq.value_equality(distinct_child_types=True, approximate=True)
 class ApproxG:
+
     def __init__(self, x):
         self.x = x
 
@@ -235,6 +242,7 @@
 
 def test_value_equality_forgot_method():
     with pytest.raises(TypeError, match='_value_equality_values_'):
+
         @cirq.value_equality
         class _:
             pass
@@ -247,11 +255,6 @@
         class _:
             pass
 
-<<<<<<< HEAD
-    assert True  # HACK: sacrificial line for indentation bug in 3to2.
-
-=======
->>>>>>> f337ff37
 
 def test_bad_manual_cls_forgot_method():
     with pytest.raises(TypeError, match='_value_equality_values_cls_'):
