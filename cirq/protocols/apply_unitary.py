# Copyright 2018 The Cirq Developers
#
# Licensed under the Apache License, Version 2.0 (the "License");
# you may not use this file except in compliance with the License.
# You may obtain a copy of the License at
#
#     https://www.apache.org/licenses/LICENSE-2.0
#
# Unless required by applicable law or agreed to in writing, software
# distributed under the License is distributed on an "AS IS" BASIS,
# WITHOUT WARRANTIES OR CONDITIONS OF ANY KIND, either express or implied.
# See the License for the specific language governing permissions and
# limitations under the License.

"""A protocol for implementing high performance unitary left-multiplies."""


from typing import (
    Any,
    Iterable,
    Optional,
    Sequence,
    Tuple,
    TYPE_CHECKING,
    TypeVar,
    Union,
)

import numpy as np
from typing_extensions import Protocol

from cirq import linalg
from cirq.type_workarounds import NotImplementedType

if TYPE_CHECKING:
    import cirq


# This is a special indicator value used by the apply_unitary method
# to determine whether or not the caller provided a 'default' argument. It must
# be of type np.ndarray to ensure the method has the correct type signature in
# that case. It is checked for using `is`, so it won't have a false positive if
# the user provides a different np.array([]) value.

RaiseTypeErrorIfNotProvided = np.array([])  # type: np.ndarray

TDefault = TypeVar('TDefault')


class ApplyUnitaryArgs:
    """Arguments for performing an efficient left-multiplication by a unitary.

    The receiving object is expected to mutate `target_tensor` so that it
    contains the state after multiplication, and then return `target_tensor`.
    Alternatively, if workspace is required, the receiving object can overwrite
    `available_buffer` with the results and return `available_buffer`. Or, if
    the receiving object is attempting to be simple instead of fast, it can
    create an entirely new array and return that.

    Attributes:
        target_tensor: The input tensor that needs to be left-multiplied by
            the unitary effect of the receiving object. The tensor will
            have the shape (2, 2, 2, ..., 2). It usually corresponds to
            a multi-qubit superposition, but it could also be a multi-qubit
            unitary transformation or some other concept.
        available_buffer: Pre-allocated workspace with the same shape and
            dtype as the target tensor.
        axes: Which axes the unitary effect is being applied to (e.g. the
            qubits that the gate is operating on).
    """

    def __init__(self,
                 target_tensor: np.ndarray,
                 available_buffer: np.ndarray,
                 axes: Iterable[int]):
        """

        Args:
            target_tensor: The input tensor that needs to be left-multiplied by
                the unitary effect of the receiving object. The tensor will
                have the shape (2, 2, 2, ..., 2). It usually corresponds to
                a multi-qubit superposition, but it could also be a multi-qubit
                unitary transformation or some other concept.
            available_buffer: Pre-allocated workspace with the same shape and
                dtype as the target tensor.
            axes: Which axes the unitary effect is being applied to (e.g. the
                qubits that the gate is operating on).
        """
        self.target_tensor = target_tensor
        self.available_buffer = available_buffer
        self.axes = tuple(axes)

    @staticmethod
    def default(num_qubits: int) -> 'ApplyUnitaryArgs':
        """A default instance starting in state |0⟩."""
        state = linalg.one_hot(index=(0,) * num_qubits,
                               shape=(2,) * num_qubits,
                               dtype=np.complex128)
        return ApplyUnitaryArgs(state, np.empty_like(state), range(num_qubits))

    def subspace_index(self, little_endian_bits_int: int
                       ) -> Tuple[Union[slice, int, 'ellipsis'], ...]:
        """An index for the subspace where the target axes equal a value.

        Args:
            little_endian_bits_int: The desired value of the qubits at the
                targeted `axes`, packed into an integer. The least significant
                bit of the integer is the desired bit for the first axis, and
                so forth in increasing order.

        Returns:
            A value that can be used to index into `target_tensor` and
            `available_buffer`, and manipulate only the part of Hilbert space
            corresponding to a given bit assignment.

        Example:
            If `target_tensor` is a 4 qubit tensor and `axes` is `[1, 3]` and
            then this method will return the following when given
            `little_endian_bits=0b01`:

                `(slice(None), 0, slice(None), 1, Ellipsis)`

            Therefore the following two lines would be equivalent:

                args.target_tensor[args.subspace_index(0b01)] += 1

                args.target_tensor[:, 0, :, 1] += 1
        """
        return linalg.slice_for_qubits_equal_to(self.axes,
                                                little_endian_bits_int)


class SupportsConsistentApplyUnitary(Protocol):
    """An object that can be efficiently left-multiplied into tensors."""

    def _apply_unitary_(self, args: ApplyUnitaryArgs
                        ) -> Union[np.ndarray, None, NotImplementedType]:
        """Left-multiplies a unitary effect onto a tensor with good performance.

        This method is given both the target tensor and workspace of the same
        shape and dtype. The method then either performs inline modifications of
        the target tensor and returns it, or writes its output into the
        workspace tensor and returns that. This signature makes it possible to
        write specialized simulation methods that run without performing large
        allocations, significantly increasing simulation performance.

        The target may represent a wave function, a unitary matrix, or some
        other tensor. Implementations will work in all of these cases as long as
        they correctly focus on only operating on the given axes.

        Args:
            args: A `cirq.ApplyUnitaryArgs` object with the `args.target_tensor`
                to operate on, an `args.available_workspace` buffer to use as
                temporary workspace, and the `args.axes` of the tensor to target
                with the unitary operation. Note that this method is permitted
                (and in fact expected) to mutate `args.target_tensor` and
                `args.available_workspace`.

        Returns:
            If the receiving object is not able to apply its unitary effect,
            None or NotImplemented should be returned.

            If the receiving object is able to work inline, it should directly
            mutate `args.target_tensor` and then return `args.target_tensor`.
            The caller will understand this to mean that the result is in
            `args.target_tensor`.

            If the receiving object is unable to work inline, it can write its
            output over `args.available_buffer` and then return
            `args.available_buffer`. The caller will understand this to mean
            that the result is in `args.available_buffer` (and so what was
            `args.available_buffer` will become `args.target_tensor` in the next
            call, and vice versa).

            The receiving object is also permitted to allocate a new
            numpy.ndarray and return that as its result.
        """


def apply_unitary(unitary_value: Any,
                  args: ApplyUnitaryArgs,
                  default: TDefault = RaiseTypeErrorIfNotProvided
                  ) -> Union[np.ndarray, TDefault]:
    """High performance left-multiplication of a unitary effect onto a tensor.

    Applies the unitary effect of `unitary_value` to the tensor specified in
    `args` by using the following strategies:

    A. Try to use `unitary_value._apply_unitary_(args)`.
        Case a) Method not present or returns `NotImplemented`.
            Continue to next strategy.
        Case b) Method returns `None`.
            Conclude `unitary_value` has no unitary effect.
        Case c) Method returns a numpy array.
            Forward the successful result to the caller.

    B. Try to use `unitary_value._unitary_()`.
        Case a) Method not present or returns `NotImplemented`.
            Continue to next strategy.
        Case b) Method returns `None`.
            Conclude `unitary_value` has no unitary effect.
        Case c) Method returns a numpy array.
            Multiply the matrix onto the target tensor and return to the caller.

    C. Try to use `unitary_value._decompose_()`.
        Case a) Method not present or returns `NotImplemented` or `None`.
            Continue to next strategy.
        Case b) Method returns an OP_TREE.
            Delegate to `cirq.apply_unitaries`.

    D. Conclude that `unitary_value` has no unitary effect.

    The order that the strategies are tried depends on the number of qubits
    being operated on. For small numbers of qubits (4 or less) the order is
    ABCD. For larger numbers of qubits the order is ACBD (because it is expected
    that decomposing will outperform generating the raw matrix).

    Args:
        unitary_value: The value with a unitary effect to apply to the target.
        args: A mutable `cirq.ApplyUnitaryArgs` object describing the target
            tensor, available workspace, and axes to operate on. The attributes
            of this object will be mutated as part of computing the result.
        default: What should be returned if `unitary_value` doesn't have a
            unitary effect. If not specified, a TypeError is raised instead of
            returning a default value.

    Returns:
        If the receiving object does not have a unitary effect, then the
        specified default value is returned (or a TypeError is raised). If
        this occurs, then `target_tensor` should not have been mutated.

        Otherwise the result is the `np.ndarray` instance storing the result.
        This may be `args.target_tensor`, `args.available_workspace`, or some
        other numpy array. It is the caller's responsibility to correctly handle
        all three of these cases. In all cases `args.target_tensor` and
        `args.available_buffer` may have been mutated.

    Raises:
        TypeError: `unitary_value` doesn't have a unitary effect and `default`
            wasn't specified.
    """

    # Decide on order to attempt application strategies.
    if len(args.axes) <= 4:
        strats = [
            _strat_apply_unitary_from_apply_unitary,
            _strat_apply_unitary_from_unitary,
            _strat_apply_unitary_from_decompose
        ]
    else:
        strats = [
            _strat_apply_unitary_from_apply_unitary,
            _strat_apply_unitary_from_decompose,
            _strat_apply_unitary_from_unitary
        ]

    # Try each strategy, stopping if one works.
    for strat in strats:
        result = strat(unitary_value, args)
        if result is None:
            break
        if result is not NotImplemented:
            return result

<<<<<<< HEAD
    # Fallback to using the object's _unitary_ matrix.
    matrix = unitary(unitary_value, None)
    if matrix is not None:
        # Special case for single-qubit operations.
        if matrix.shape == (2, 2):
            zero = args.subspace_index(0)
            one = args.subspace_index(1)
            return linalg.apply_matrix_to_slices(args.target_tensor,
                                                 matrix, [zero, one],
                                                 out=args.available_buffer)

        # Fallback to np.einsum for the general case.
        return linalg.targeted_left_multiply(matrix.astype(
            args.target_tensor.dtype).reshape((2,) * (2 * len(args.axes))),
                                             args.target_tensor,
                                             args.axes,
                                             out=args.available_buffer)

=======
>>>>>>> f337ff37
    # Don't know how to apply. Fallback to specified default behavior.
    if default is not RaiseTypeErrorIfNotProvided:
        return default
    raise TypeError(
        "cirq.apply_unitary failed. "
        "Value doesn't have a (non-parameterized) unitary effect.\n"
        "\n"
        "type: {}\n"
        "value: {!r}\n"
        "\n"
        "The value failed to satisfy any of the following criteria:\n"
        "- An `_apply_unitary_(self, args) method that returned a value "
        "besides None or NotImplemented."
        "- A `_unitary_(self)` method that returned a value "
        "besides None or NotImplemented.\n"
        "- A `_decompose_(self)` method that returned a "
        "list of unitary operations.\n"
        "".format(type(unitary_value), unitary_value))


def _strat_apply_unitary_from_apply_unitary(unitary_value: Any,
                                            args: ApplyUnitaryArgs
                                           ) -> Optional[np.ndarray]:
    # Check for magic method.
    func = getattr(unitary_value, '_apply_unitary_', None)
    if func is None:
        return NotImplemented
    return func(args)


def _strat_apply_unitary_from_unitary(unitary_value: Any, args: ApplyUnitaryArgs
                                     ) -> Optional[np.ndarray]:
    # Check for magic method.
    method = getattr(unitary_value, '_unitary_', None)
    if method is None:
        return NotImplemented

    # Attempt to get the unitary matrix.
    matrix = method()
    if matrix is NotImplemented or matrix is None:
        return matrix

    # Special case for single-qubit operations.
    if matrix.shape == (2, 2):
        zero = args.subspace_index(0)
        one = args.subspace_index(1)
        return linalg.apply_matrix_to_slices(args.target_tensor,
                                             matrix, [zero, one],
                                             out=args.available_buffer)

    # General case via np.einsum.
    return linalg.targeted_left_multiply(matrix.astype(
        args.target_tensor.dtype).reshape((2,) * (2 * len(args.axes))),
                                         args.target_tensor,
                                         args.axes,
                                         out=args.available_buffer)


def _strat_apply_unitary_from_decompose(val: Any, args: ApplyUnitaryArgs
                                       ) -> Optional[np.ndarray]:
    from cirq.protocols.has_unitary import (
        _try_decompose_into_operations_and_qubits)
    operations, qubits = _try_decompose_into_operations_and_qubits(val)
    if operations is None:
        return NotImplemented
    return apply_unitaries(operations, qubits, args, None)


def apply_unitaries(unitary_values: Iterable[Any],
                    qubits: Sequence['cirq.Qid'],
                    args: Optional[ApplyUnitaryArgs] = None,
                    default: Any = RaiseTypeErrorIfNotProvided
                   ) -> Optional[np.ndarray]:
    """Apply a series of unitaries onto a state tensor.

    Uses `cirq.apply_unitary` on each of the unitary values, to apply them to
    the state tensor from the `args` argument.

    CAUTION: if one of the given unitary values does not have a unitary effect,
    forcing the method to terminate, the method will not rollback changes
    from previous unitary values.

    Args:
        unitary_values: The values with unitary effects to apply to the target.
        qubits: The qubits that will be targeted by the unitary values. These
            qubits match up, index by index, with the `indices` property of the
            `args` argument.
        args: A mutable `cirq.ApplyUnitaryArgs` object describing the target
            tensor, available workspace, and axes to operate on. The attributes
            of this object will be mutated as part of computing the result. If
            not specified, this defaults to the zero state of the given qubits
            with an axis ordering matching the given qubit ordering.
        default: What should be returned if any of the unitary values actually
            don't have a unitary effect. If not specified, a TypeError is
            raised instead of returning a default value.

    Returns:
        If any of the unitary values do not have a unitary effect, the
        specified default value is returned (or a TypeError is raised).
        CAUTION: If this occurs, the contents of `args.target_tensor`
        and `args.available_buffer` may have been mutated.

        If all of the unitary values had a unitary effect that was
        successfully applied, this method returns the `np.ndarray`
        storing the final result. This `np.ndarray` may be
        `args.target_tensor`, `args.available_buffer`, or some
        other instance. The caller is responsible for dealing with
        this potential aliasing of the inputs and the result.

    Raises:
        TypeError: An item from `unitary_values` doesn't have a unitary effect
            and `default` wasn't specified.
    """
    if args is None:
        args = ApplyUnitaryArgs.default(len(qubits))
    if len(qubits) != len(args.axes):
        raise ValueError('len(qubits) != len(args.axes)')
    qubit_map = {q: args.axes[i] for i, q in enumerate(qubits)}
    state = args.target_tensor
    buffer = args.available_buffer

    for op in unitary_values:
        indices = [qubit_map[q] for q in op.qubits]
        result = apply_unitary(unitary_value=op,
                               args=ApplyUnitaryArgs(state, buffer, indices),
                               default=None)

        # Handle failure.
        if result is None:
            if default is RaiseTypeErrorIfNotProvided:
                raise TypeError(
                    "cirq.apply_unitaries failed. "
                    "There was a non-unitary value in the `unitary_values` "
                    "list.\n"
                    "\n"
                    "non-unitary value type: {}\n"
                    "non-unitary value: {!r}".format(type(op), op))
            return default

        # Handle aliasing of results.
        if result is buffer:
            buffer = state
        state = result

    return state<|MERGE_RESOLUTION|>--- conflicted
+++ resolved
@@ -11,9 +11,7 @@
 # WITHOUT WARRANTIES OR CONDITIONS OF ANY KIND, either express or implied.
 # See the License for the specific language governing permissions and
 # limitations under the License.
-
 """A protocol for implementing high performance unitary left-multiplies."""
-
 
 from typing import (
     Any,
@@ -34,7 +32,6 @@
 
 if TYPE_CHECKING:
     import cirq
-
 
 # This is a special indicator value used by the apply_unitary method
 # to determine whether or not the caller provided a 'default' argument. It must
@@ -69,9 +66,7 @@
             qubits that the gate is operating on).
     """
 
-    def __init__(self,
-                 target_tensor: np.ndarray,
-                 available_buffer: np.ndarray,
+    def __init__(self, target_tensor: np.ndarray, available_buffer: np.ndarray,
                  axes: Iterable[int]):
         """
 
@@ -99,7 +94,7 @@
         return ApplyUnitaryArgs(state, np.empty_like(state), range(num_qubits))
 
     def subspace_index(self, little_endian_bits_int: int
-                       ) -> Tuple[Union[slice, int, 'ellipsis'], ...]:
+                      ) -> Tuple[Union[slice, int, 'ellipsis'], ...]:
         """An index for the subspace where the target axes equal a value.
 
         Args:
@@ -134,7 +129,7 @@
     """An object that can be efficiently left-multiplied into tensors."""
 
     def _apply_unitary_(self, args: ApplyUnitaryArgs
-                        ) -> Union[np.ndarray, None, NotImplementedType]:
+                       ) -> Union[np.ndarray, None, NotImplementedType]:
         """Left-multiplies a unitary effect onto a tensor with good performance.
 
         This method is given both the target tensor and workspace of the same
@@ -180,7 +175,7 @@
 def apply_unitary(unitary_value: Any,
                   args: ApplyUnitaryArgs,
                   default: TDefault = RaiseTypeErrorIfNotProvided
-                  ) -> Union[np.ndarray, TDefault]:
+                 ) -> Union[np.ndarray, TDefault]:
     """High performance left-multiplication of a unitary effect onto a tensor.
 
     Applies the unitary effect of `unitary_value` to the tensor specified in
@@ -262,27 +257,6 @@
         if result is not NotImplemented:
             return result
 
-<<<<<<< HEAD
-    # Fallback to using the object's _unitary_ matrix.
-    matrix = unitary(unitary_value, None)
-    if matrix is not None:
-        # Special case for single-qubit operations.
-        if matrix.shape == (2, 2):
-            zero = args.subspace_index(0)
-            one = args.subspace_index(1)
-            return linalg.apply_matrix_to_slices(args.target_tensor,
-                                                 matrix, [zero, one],
-                                                 out=args.available_buffer)
-
-        # Fallback to np.einsum for the general case.
-        return linalg.targeted_left_multiply(matrix.astype(
-            args.target_tensor.dtype).reshape((2,) * (2 * len(args.axes))),
-                                             args.target_tensor,
-                                             args.axes,
-                                             out=args.available_buffer)
-
-=======
->>>>>>> f337ff37
     # Don't know how to apply. Fallback to specified default behavior.
     if default is not RaiseTypeErrorIfNotProvided:
         return default
