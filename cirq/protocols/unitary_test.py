--- conflicted
+++ resolved
@@ -22,19 +22,12 @@
 # X on one qubit
 m1 = np.array([[0, 1], [1, 0]])
 # X on two qubits
-m2 = np.array([[0, 0, 0, 1],
-               [0, 0, 1, 0],
-               [0, 1, 0, 0],
-               [1, 0, 0, 0]])
+m2 = np.array([[0, 0, 0, 1], [0, 0, 1, 0], [0, 1, 0, 0], [1, 0, 0, 0]])
 # X on qubit 1 and 3
-m3 = np.array([[0, 0, 0, 0, 0, 1, 0, 0],
-               [0, 0, 0, 0, 1, 0, 0, 0],
-               [0, 0, 0, 0, 0, 0, 0, 1],
-               [0, 0, 0, 0, 0, 0, 1, 0],
-               [0, 1, 0, 0, 0, 0, 0, 0],
-               [1, 0, 0, 0, 0, 0, 0, 0],
-               [0, 0, 0, 1, 0, 0, 0, 0],
-               [0, 0, 1, 0, 0, 0, 0, 0]])
+m3 = np.array([[0, 0, 0, 0, 0, 1, 0, 0], [0, 0, 0, 0, 1, 0, 0, 0],
+               [0, 0, 0, 0, 0, 0, 0, 1], [0, 0, 0, 0, 0, 0, 1, 0],
+               [0, 1, 0, 0, 0, 0, 0, 0], [1, 0, 0, 0, 0, 0, 0, 0],
+               [0, 0, 0, 1, 0, 0, 0, 0], [0, 0, 1, 0, 0, 0, 0, 0]])
 a = cirq.NamedQubit('a')
 b = cirq.NamedQubit('b')
 c = cirq.NamedQubit('c')
@@ -45,6 +38,7 @@
 
 
 class ReturnsNotImplemented(cirq.Gate):
+
     def _has_unitary_(self):
         return NotImplemented
 
@@ -56,6 +50,7 @@
 
 
 class ReturnsMatrix(cirq.Gate):
+
     def _unitary_(self) -> np.ndarray:
         return m1
 
@@ -64,19 +59,16 @@
 
 
 class FullyImplemented(cirq.Gate):
+
     def __init__(self, unitary_value):
         self.unitary_value = unitary_value
 
     def _has_unitary_(self) -> bool:
         return self.unitary_value
 
-<<<<<<< HEAD
-    def _unitary_(self) -> np.ndarray:
-=======
     def _unitary_(self) -> Optional[np.ndarray]:
         if not self.unitary_value:
             return None
->>>>>>> f337ff37
         return m1
 
     def num_qubits(self):
@@ -84,6 +76,7 @@
 
 
 class DecomposableGate(cirq.Gate):
+
     def __init__(self, unitary_value):
         self.unitary_value = unitary_value
 
@@ -180,19 +173,6 @@
 
 
 def test_decompose_and_get_unitary():
-<<<<<<< HEAD
-    from cirq.protocols.unitary import _decompose_and_get_unitary
-    np.testing.assert_allclose(
-        _decompose_and_get_unitary(DecomposableOperation((a,), True)), m1)
-    np.testing.assert_allclose(
-        _decompose_and_get_unitary(DecomposableOperation((a, b), True)), m2)
-    np.testing.assert_allclose(
-        _decompose_and_get_unitary(DecomposableOrder((a, b, c))), m3)
-    np.testing.assert_allclose(_decompose_and_get_unitary(DummyOperation((a,))),
-                               np.eye(2))
-    np.testing.assert_allclose(
-        _decompose_and_get_unitary(DummyOperation((a, b))), np.eye(4))
-=======
     from cirq.protocols.unitary import _strat_unitary_from_decompose
     np.testing.assert_allclose(
         _strat_unitary_from_decompose(DecomposableOperation((a,), True)), m1)
@@ -204,7 +184,6 @@
         _strat_unitary_from_decompose(DummyOperation((a,))), np.eye(2))
     np.testing.assert_allclose(
         _strat_unitary_from_decompose(DummyOperation((a, b))), np.eye(4))
->>>>>>> f337ff37
 
 
 def test_decomposed_has_unitary():
@@ -230,10 +209,10 @@
     np.testing.assert_allclose(cirq.unitary(DecomposableGate(True).on(a)), m1)
 
     # Operations
-    np.testing.assert_allclose(cirq.unitary(
-        DecomposableOperation((a,), True)), m1)
-    np.testing.assert_allclose(cirq.unitary(
-        DecomposableOperation((a, b), True)), m2)
+    np.testing.assert_allclose(cirq.unitary(DecomposableOperation((a,), True)),
+                               m1)
+    np.testing.assert_allclose(
+        cirq.unitary(DecomposableOperation((a, b), True)), m2)
     np.testing.assert_allclose(cirq.unitary(DecomposableOrder((a, b, c))), m3)
     np.testing.assert_allclose(cirq.unitary(DummyOperation((a,))), np.eye(2))
     np.testing.assert_allclose(cirq.unitary(DummyOperation((a, b))), np.eye(4))
