--- conflicted
+++ resolved
@@ -25,14 +25,17 @@
         pass
 
     class HasUnitary:
+
         def _unitary_(self) -> np.ndarray:
             return m
 
     class HasApplyReturnsNotImplemented:
+
         def _apply_unitary_(self, args: cirq.ApplyUnitaryArgs):
             return NotImplemented
 
     class HasApplyReturnsNotImplementedButHasUnitary:
+
         def _apply_unitary_(self, args: cirq.ApplyUnitaryArgs):
             return NotImplemented
 
@@ -40,6 +43,7 @@
             return m
 
     class HasApplyOutputInBuffer:
+
         def _apply_unitary_(self, args: cirq.ApplyUnitaryArgs) -> np.ndarray:
             zero = args.subspace_index(0)
             one = args.subspace_index(1)
@@ -48,6 +52,7 @@
             return args.available_buffer
 
     class HasApplyMutateInline:
+
         def _apply_unitary_(self, args: cirq.ApplyUnitaryArgs) -> np.ndarray:
             one = args.subspace_index(1)
             args.target_tensor[one] *= -1
@@ -82,32 +87,22 @@
     for f in fails:
         with pytest.raises(TypeError, match='failed to satisfy'):
             _ = cirq.apply_unitary(
-                f,
-                cirq.ApplyUnitaryArgs(make_input(), buf, [0]))
-        assert cirq.apply_unitary(
-            f,
-            cirq.ApplyUnitaryArgs(make_input(), buf, [0]),
-            default=None) is None
-        assert cirq.apply_unitary(
-            f,
-            cirq.ApplyUnitaryArgs(make_input(), buf, [0]),
-            default=NotImplemented) is NotImplemented
-        assert cirq.apply_unitary(
-            f,
-            cirq.ApplyUnitaryArgs(make_input(), buf, [0]),
-            default=1) == 1
+                f, cirq.ApplyUnitaryArgs(make_input(), buf, [0]))
+        assert cirq.apply_unitary(f,
+                                  cirq.ApplyUnitaryArgs(make_input(), buf, [0]),
+                                  default=None) is None
+        assert cirq.apply_unitary(f,
+                                  cirq.ApplyUnitaryArgs(make_input(), buf, [0]),
+                                  default=NotImplemented) is NotImplemented
+        assert cirq.apply_unitary(f,
+                                  cirq.ApplyUnitaryArgs(make_input(), buf, [0]),
+                                  default=1) == 1
 
     for s in passes:
         assert_works(s)
-<<<<<<< HEAD
         assert cirq.apply_unitary(s,
                                   cirq.ApplyUnitaryArgs(make_input(), buf, [0]),
                                   default=None) is not None
-=======
-        assert cirq.apply_unitary(
-            s,
-            cirq.ApplyUnitaryArgs(make_input(), buf, [0]),
-            default=None) is not None
 
 
 def test_apply_unitaries():
@@ -188,5 +183,4 @@
     with pytest.raises(ValueError, match='len'):
         _ = cirq.apply_unitaries(unitary_values=[],
                                  qubits=[],
-                                 args=cirq.ApplyUnitaryArgs.default(1))
->>>>>>> f337ff37
+                                 args=cirq.ApplyUnitaryArgs.default(1))