--- conflicted
+++ resolved
@@ -79,9 +79,8 @@
         """
 
 
-def unitary(val: Any,
-            default: TDefault = RaiseTypeErrorIfNotProvided
-            ) -> Union[np.ndarray, TDefault]:
+def unitary(val: Any, default: TDefault = RaiseTypeErrorIfNotProvided
+           ) -> Union[np.ndarray, TDefault]:
     """Returns a unitary matrix describing the given value.
 
     The matrix is determined by any one of the following techniques:
@@ -176,75 +175,6 @@
 
     if result is NotImplemented or result is None:
         return result
-<<<<<<< HEAD
-
-    # Fallback to explicit _unitary_
-    unitary_getter = getattr(val, '_unitary_', None)
-    if unitary_getter is not None and unitary_getter() is not NotImplemented:
-        return True
-
-    # Fallback to decomposition for gates and operations
-    if isinstance(val, Gate):
-        # Since gates don't know about qubits, we need to create some
-        decomposed_val = decompose_once_with_qubits(val,
-                                                    LineQubit.range(
-                                                        val.num_qubits()),
-                                                    default=None)
-        if decomposed_val is not None:
-            return all(has_unitary(v) for v in decomposed_val)
-    elif isinstance(val, Operation):
-        decomposed_val = decompose_once(val, default=None)
-        if decomposed_val is not None:
-            return all(has_unitary(v) for v in decomposed_val)
-
-    # Finally, fallback to full unitary method, including decomposition
-    return unitary(val, None) is not None
-
-
-def _decompose_and_get_unitary(val: Union['cirq.Operation', 'cirq.Gate']
-                              ) -> np.ndarray:
-    """Try to decompose a cirq.Operation or cirq.Gate, and return its unitary
-    if it exists.
-
-    Returns:
-        If `val` can be decomposed into unitaries, calculate the resulting
-        unitary and return it. If it doesn't exist, None is returned.
-    """
-    from cirq.protocols.apply_unitary import apply_unitary, ApplyUnitaryArgs
-    from cirq.protocols.decompose import (decompose_once,
-                                          decompose_once_with_qubits)
-    from cirq import Gate, LineQubit, Operation
-
-    if isinstance(val, Operation):
-        qubits = val.qubits
-        decomposed_val = decompose_once(val, default=None)
-    elif isinstance(val, Gate):
-        # Since gates don't know about qubits, we need to create some
-        qubits = tuple(LineQubit.range(val.num_qubits()))
-        decomposed_val = decompose_once_with_qubits(val, qubits, default=None)
-
-    if decomposed_val is not None:
-        # Calculate the resulting unitary (if it exists)
-        n = len(qubits)
-        state = np.eye(1 << n, dtype=np.complex128)
-        state.shape = (2,) * (2 * n)
-        buffer = np.zeros(state.shape, dtype=np.complex128)
-        qubit_map = {q: i for i, q in enumerate(qubits)}
-        result = state
-        for op in decomposed_val:
-            indices = [qubit_map[q] for q in op.qubits]
-            result = apply_unitary(unitary_value=op,
-                                   args=ApplyUnitaryArgs(
-                                       state, buffer, indices),
-                                   default=None)
-            if result is None:
-                return None
-            if result is buffer:
-                buffer = state
-            state = result
-        if result is not None:
-            return result.reshape((1 << n, 1 << n))
-=======
     return result.reshape((1 << n, 1 << n))
 
 
@@ -270,5 +200,4 @@
     # Package result.
     if result is None:
         return None
-    return result.reshape((1 << n, 1 << n))
->>>>>>> f337ff37
+    return result.reshape((1 << n, 1 << n))