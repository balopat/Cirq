--- conflicted
+++ resolved
@@ -11,13 +11,10 @@
 # WITHOUT WARRANTIES OR CONDITIONS OF ANY KIND, either express or implied.
 # See the License for the specific language governing permissions and
 # limitations under the License.
-
 """Utility classes for representing QASM."""
 
 from typing import Set, Any  # pylint: disable=unused-import
-from typing import (
-    Callable, Dict, Optional, Sequence, Tuple, Union
-)
+from typing import (Callable, Dict, Optional, Sequence, Tuple, Union)
 
 import re
 import numpy as np
@@ -28,11 +25,7 @@
 @value.value_equality(unhashable=True, approximate=True)
 class QasmUGate(ops.SingleQubitGate):
 
-<<<<<<< HEAD
-    def __init__(self, lmda, theta, phi) -> None:
-=======
     def __init__(self, theta, phi, lmda) -> None:
->>>>>>> f337ff37
         """A QASM gate representing any single qubit unitary with a series of
         three rotations, Z, Y, and Z.
 
@@ -51,19 +44,13 @@
     def from_matrix(mat: np.array) -> 'QasmUGate':
         pre_phase, rotation, post_phase = (
             linalg.deconstruct_single_qubit_matrix_into_angles(mat))
-<<<<<<< HEAD
-        return QasmUGate(pre_phase / np.pi, rotation / np.pi,
-                         post_phase / np.pi)
-=======
         return QasmUGate(
             rotation / np.pi,
             post_phase / np.pi,
             pre_phase / np.pi,
         )
->>>>>>> f337ff37
-
-    def _qasm_(self,
-               qubits: Tuple[ops.Qid, ...],
+
+    def _qasm_(self, qubits: Tuple[ops.Qid, ...],
                args: protocols.QasmArgs) -> str:
         args.validate_version('2.0')
         return args.format(
@@ -71,13 +58,8 @@
             self.theta, self.phi, self.lmda, qubits[0])
 
     def __repr__(self) -> str:
-<<<<<<< HEAD
-        return 'cirq.QasmUGate({}, {}, {})'.format(self.lmda, self.theta,
-                                                   self.phi)
-=======
         return 'cirq.QasmUGate({}, {}, {})'.format(self.theta, self.phi,
                                                    self.lmda)
->>>>>>> f337ff37
 
     def _unitary_(self) -> np.ndarray:
         # Source: https://arxiv.org/abs/1707.03429 (equation 2)
@@ -88,23 +70,13 @@
         ]
         return linalg.dot(*map(protocols.unitary, operations))
 
-<<<<<<< HEAD
-    def __eq__(self, other):
-        return isinstance(other, QasmUGate) and \
-               other.lmda == self.lmda and \
-               other.theta == self.theta and \
-               other.phi == self.phi
-
-    def __hash__(self):
-        return hash((self.lmda, self.theta, self.phi))
-=======
     def _value_equality_values_(self):
         return self.lmda, self.theta, self.phi
->>>>>>> f337ff37
 
 
 @value.value_equality
 class QasmTwoQubitGate(ops.TwoQubitGate):
+
     def __init__(self, kak: linalg.KakDecomposition) -> None:
         """A two qubit gate represented in QASM by the KAK decomposition.
 
@@ -183,15 +155,13 @@
         meas_key_id_map, meas_comments = self._generate_measurement_ids()
         self.meas_comments = meas_comments
         qubit_id_map = self._generate_qubit_ids()
-        self.args = protocols.QasmArgs(
-            precision=precision,
-            version=version,
-            qubit_id_map=qubit_id_map,
-            meas_key_id_map=meas_key_id_map)
-
-    def _generate_measurement_ids(self
-                                  ) -> Tuple[Dict[str, str],
-                                             Dict[str, Optional[str]]]:
+        self.args = protocols.QasmArgs(precision=precision,
+                                       version=version,
+                                       qubit_id_map=qubit_id_map,
+                                       meas_key_id_map=meas_key_id_map)
+
+    def _generate_measurement_ids(
+            self) -> Tuple[Dict[str, str], Dict[str, Optional[str]]]:
         # Pick an id for the creg that will store each measurement
         meas_key_id_map = {}  # type: Dict[str, str]
         meas_comments = {}  # type: Dict[str, Optional[str]]
@@ -220,6 +190,7 @@
     def save(self, path: Union[str, bytes, int]) -> None:
         """Write QASM output to a file specified by path."""
         with open(path, 'w') as f:
+
             def write(s: str) -> None:
                 f.write(s)
 
@@ -285,10 +256,10 @@
         # Operations
         self._write_operations(self.operations, output, output_line_gap)
 
-    def _write_operations(self,
-                          op_tree: ops.OP_TREE,
+    def _write_operations(self, op_tree: ops.OP_TREE,
                           output: Callable[[str], None],
                           output_line_gap: Callable[[int], None]) -> None:
+
         def keep(op: ops.Operation) -> bool:
             return protocols.qasm(op, args=self.args, default=None) is not None
 
@@ -309,11 +280,10 @@
                 'Cannot output operation as QASM: {!r}'.format(bad_op))
 
         for main_op in ops.flatten_op_tree(op_tree):
-            decomposed = protocols.decompose(
-                main_op,
-                keep=keep,
-                fallback_decomposer=fallback,
-                on_stuck_raise=on_stuck)
+            decomposed = protocols.decompose(main_op,
+                                             keep=keep,
+                                             fallback_decomposer=fallback,
+                                             on_stuck_raise=on_stuck)
 
             should_annotate = decomposed != [main_op]
             if should_annotate:
