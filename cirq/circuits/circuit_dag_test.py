--- conflicted
+++ resolved
@@ -35,13 +35,12 @@
     u0, u1 = (u1, u0) if u1 < u0 else (u0, u1)
     assert u0 == u0
     assert u0 != u1
-    assert u0 <  u1
-    assert u1 >  u0
+    assert u0 < u1
+    assert u1 > u0
     assert u0 <= u0
     assert u0 <= u1
     assert u0 >= u0
     assert u1 >= u0
-
 
 
 def test_wrapper_cmp_failure():
@@ -55,8 +54,8 @@
     q0 = cirq.LineQubit(0)
 
     node = cirq.CircuitDag.make_node(cirq.X(q0))
-    assert (repr(node) ==
-            'cirq.Unique(' + str(id(node)) + ', cirq.X.on(cirq.LineQubit(0)))')
+    assert (repr(node) == 'cirq.Unique(' + str(id(node)) +
+            ', cirq.X.on(cirq.LineQubit(0)))')
 
 
 def test_init():
@@ -73,8 +72,8 @@
     dag.append(cirq.Y(q0))
     assert networkx.dag.is_directed_acyclic_graph(dag)
     assert len(dag.nodes()) == 2
-    assert ([(n1.val, n2.val) for n1, n2 in dag.edges()] ==
-            [(cirq.X(q0), cirq.Y(q0))])
+    assert ([(n1.val, n2.val) for n1, n2 in dag.edges()] == [(cirq.X(q0),
+                                                              cirq.Y(q0))])
 
 
 def test_two_identical_ops():
@@ -85,59 +84,44 @@
     dag.append(cirq.X(q0))
     assert networkx.dag.is_directed_acyclic_graph(dag)
     assert len(dag.nodes()) == 3
-    assert (set((n1.val, n2.val) for n1, n2 in dag.edges()) ==
-            {(cirq.X(q0), cirq.Y(q0)),
-             (cirq.X(q0), cirq.X(q0)),
-             (cirq.Y(q0), cirq.X(q0))})
+    assert (set((n1.val, n2.val) for n1, n2 in dag.edges()) == {
+        (cirq.X(q0), cirq.Y(q0)), (cirq.X(q0), cirq.X(q0)),
+        (cirq.Y(q0), cirq.X(q0))
+    })
 
 
 def test_from_ops():
     q0 = cirq.LineQubit(0)
-    dag = cirq.CircuitDag.from_ops(
-        cirq.X(q0),
-        cirq.Y(q0))
-    assert networkx.dag.is_directed_acyclic_graph(dag)
-    assert len(dag.nodes()) == 2
-    assert ([(n1.val, n2.val) for n1, n2 in dag.edges()] ==
-            [(cirq.X(q0), cirq.Y(q0))])
+    dag = cirq.CircuitDag.from_ops(cirq.X(q0), cirq.Y(q0))
+    assert networkx.dag.is_directed_acyclic_graph(dag)
+    assert len(dag.nodes()) == 2
+    assert ([(n1.val, n2.val) for n1, n2 in dag.edges()] == [(cirq.X(q0),
+                                                              cirq.Y(q0))])
 
 
 def test_from_circuit():
     q0 = cirq.LineQubit(0)
-    circuit = cirq.Circuit.from_ops(
-        cirq.X(q0),
-        cirq.Y(q0))
-    dag = cirq.CircuitDag.from_circuit(circuit)
-    assert networkx.dag.is_directed_acyclic_graph(dag)
-    assert len(dag.nodes()) == 2
-<<<<<<< HEAD
-    assert ([(n1.val, n2.val) for n1, n2 in dag.edges()] == [(cirq.X(q0),
-                                                              cirq.Y(q0))])
-=======
-    assert ([(n1.val, n2.val) for n1, n2 in dag.edges()] ==
-            [(cirq.X(q0), cirq.Y(q0))])
+    circuit = cirq.Circuit.from_ops(cirq.X(q0), cirq.Y(q0))
+    dag = cirq.CircuitDag.from_circuit(circuit)
+    assert networkx.dag.is_directed_acyclic_graph(dag)
+    assert len(dag.nodes()) == 2
+    assert ([(n1.val, n2.val) for n1, n2 in dag.edges()] == [(cirq.X(q0),
+                                                              cirq.Y(q0))])
     assert sorted(circuit.all_qubits()) == sorted(dag.all_qubits())
->>>>>>> f337ff37
 
 
 def test_from_circuit_with_device():
     q0 = cirq.GridQubit(5, 5)
-    circuit = cirq.Circuit.from_ops(
-        cirq.X(q0),
-        cirq.Y(q0),
-        device=cirq.google.Bristlecone)
+    circuit = cirq.Circuit.from_ops(cirq.X(q0),
+                                    cirq.Y(q0),
+                                    device=cirq.google.Bristlecone)
     dag = cirq.CircuitDag.from_circuit(circuit)
     assert networkx.dag.is_directed_acyclic_graph(dag)
     assert dag.device == circuit.device
     assert len(dag.nodes()) == 2
-<<<<<<< HEAD
-    assert ([(n1.val, n2.val) for n1, n2 in dag.edges()] == [(cirq.X(q0),
-                                                              cirq.Y(q0))])
-=======
-    assert ([(n1.val, n2.val) for n1, n2 in dag.edges()] ==
-            [(cirq.X(q0), cirq.Y(q0))])
+    assert ([(n1.val, n2.val) for n1, n2 in dag.edges()] == [(cirq.X(q0),
+                                                              cirq.Y(q0))])
     assert sorted(circuit.all_qubits()) == sorted(dag.all_qubits())
->>>>>>> f337ff37
 
 
 def test_to_empty_circuit():
@@ -149,9 +133,7 @@
 
 def test_to_circuit():
     q0 = cirq.LineQubit(0)
-    circuit = cirq.Circuit.from_ops(
-        cirq.X(q0),
-        cirq.Y(q0))
+    circuit = cirq.Circuit.from_ops(cirq.X(q0), cirq.Y(q0))
     dag = cirq.CircuitDag.from_circuit(circuit)
 
     assert networkx.dag.is_directed_acyclic_graph(dag)
@@ -190,7 +172,7 @@
         cirq.CZ(q0, q1),
         cirq.X(q1),
         cirq.Y(q1),
-        cirq.Z(q0) ** 0.5,
+        cirq.Z(q0)**0.5,
     )
     circuit4 = cirq.Circuit.from_ops(
         cirq.X(q0),
@@ -206,31 +188,26 @@
         lambda: cirq.CircuitDag.from_circuit(circuit1),
         lambda: cirq.CircuitDag.from_circuit(circuit2),
     )
-    eq.add_equality_group(
-        cirq.CircuitDag.from_circuit(circuit3),
-    )
-    eq.add_equality_group(
-        cirq.CircuitDag.from_circuit(circuit4),
-    )
+    eq.add_equality_group(cirq.CircuitDag.from_circuit(circuit3),)
+    eq.add_equality_group(cirq.CircuitDag.from_circuit(circuit4),)
 
 
 def test_larger_circuit():
     q0, q1, q2, q3 = cirq.google.Bristlecone.col(5)[:4]
     # This circuit does not have CZ gates on adjacent qubits because the order
     # dag.to_circuit() would append them is non-deterministic.
-    circuit = cirq.Circuit.from_ops(
-        cirq.X(q0),
-        cirq.CZ(q1, q2),
-        cirq.CZ(q0, q1),
-        cirq.Y(q0),
-        cirq.Z(q0),
-        cirq.CZ(q1, q2),
-        cirq.X(q0),
-        cirq.Y(q0),
-        cirq.CZ(q0, q1),
-        cirq.T(q3),
-        strategy=cirq.InsertStrategy.EARLIEST,
-        device=cirq.google.Bristlecone)
+    circuit = cirq.Circuit.from_ops(cirq.X(q0),
+                                    cirq.CZ(q1, q2),
+                                    cirq.CZ(q0, q1),
+                                    cirq.Y(q0),
+                                    cirq.Z(q0),
+                                    cirq.CZ(q1, q2),
+                                    cirq.X(q0),
+                                    cirq.Y(q0),
+                                    cirq.CZ(q0, q1),
+                                    cirq.T(q3),
+                                    strategy=cirq.InsertStrategy.EARLIEST,
+                                    device=cirq.google.Bristlecone)
 
     dag = cirq.CircuitDag.from_circuit(circuit)
 
