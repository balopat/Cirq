# Copyright 2019 The Cirq Developers
#
# Licensed under the Apache License, Version 2.0 (the "License");
# you may not use this file except in compliance with the License.
# You may obtain a copy of the License at
#
#     https://www.apache.org/licenses/LICENSE-2.0
#
# Unless required by applicable law or agreed to in writing, software
# distributed under the License is distributed on an "AS IS" BASIS,
# WITHOUT WARRANTIES OR CONDITIONS OF ANY KIND, either express or implied.
# See the License for the specific language governing permissions and
# limitations under the License.

<<<<<<< HEAD
from cirq.vis.heatmap import Heatmap, InterHeatmap
=======
"""Visualization utilities."""

from cirq.vis.heatmap import Heatmap
>>>>>>> bd3d95a2
<|MERGE_RESOLUTION|>--- conflicted
+++ resolved
@@ -12,10 +12,6 @@
 # See the License for the specific language governing permissions and
 # limitations under the License.
 
-<<<<<<< HEAD
-from cirq.vis.heatmap import Heatmap, InterHeatmap
-=======
 """Visualization utilities."""
 
-from cirq.vis.heatmap import Heatmap
->>>>>>> bd3d95a2
+from cirq.vis.heatmap import Heatmap, InterHeatmap