# Copyright 2018 The Cirq Developers
#
# Licensed under the Apache License, Version 2.0 (the "License");
# you may not use this file except in compliance with the License.
# You may obtain a copy of the License at
#
#     https://www.apache.org/licenses/LICENSE-2.0
#
# Unless required by applicable law or agreed to in writing, software
# distributed under the License is distributed on an "AS IS" BASIS,
# WITHOUT WARRANTIES OR CONDITIONS OF ANY KIND, either express or implied.
# See the License for the specific language governing permissions and
# limitations under the License.

import pytest

import numpy as np

import cirq


def test_sensitive_to_phase():
    q = cirq.NamedQubit('q')

    cirq.testing.assert_circuits_with_terminal_measurements_are_equivalent(
        cirq.Circuit([
            cirq.Moment([])
        ]),
        cirq.Circuit(),
        atol=0)

    with pytest.raises(AssertionError):
        cirq.testing.assert_circuits_with_terminal_measurements_are_equivalent(
            cirq.Circuit([
                cirq.Moment([cirq.Z(q)**0.0001])
            ]),
            cirq.Circuit(),
            atol=0)

    cirq.testing.assert_circuits_with_terminal_measurements_are_equivalent(
        cirq.Circuit([
            cirq.Moment([cirq.Z(q)**0.0001])
        ]),
        cirq.Circuit(),
        atol=0.01)


def test_sensitive_to_measurement_but_not_measured_phase():
    q = cirq.NamedQubit('q')

    with pytest.raises(AssertionError):
        cirq.testing.assert_circuits_with_terminal_measurements_are_equivalent(
            cirq.Circuit([
                cirq.Moment([cirq.measure(q)])
            ]),
            cirq.Circuit(),
            atol=1e-8)

    cirq.testing.assert_circuits_with_terminal_measurements_are_equivalent(
        cirq.Circuit([
            cirq.Moment([cirq.measure(q)])
        ]),
        cirq.Circuit([
            cirq.Moment([cirq.Z(q)]),
            cirq.Moment([cirq.measure(q)]),
        ]),
        atol=1e-8)

    a, b = cirq.LineQubit.range(2)

    cirq.testing.assert_circuits_with_terminal_measurements_are_equivalent(
        cirq.Circuit([
            cirq.Moment([cirq.measure(a, b)])
        ]),
        cirq.Circuit([
            cirq.Moment([cirq.Z(a)]),
            cirq.Moment([cirq.measure(a, b)]),
        ]),
        atol=1e-8)

    cirq.testing.assert_circuits_with_terminal_measurements_are_equivalent(
        cirq.Circuit([
            cirq.Moment([cirq.measure(a)])
        ]),
        cirq.Circuit([
            cirq.Moment([cirq.Z(a)]),
            cirq.Moment([cirq.measure(a)]),
        ]),
        atol=1e-8)

    cirq.testing.assert_circuits_with_terminal_measurements_are_equivalent(
        cirq.Circuit([
            cirq.Moment([cirq.measure(a, b)])
        ]),
        cirq.Circuit([
            cirq.Moment([cirq.T(a), cirq.S(b)]),
            cirq.Moment([cirq.measure(a, b)]),
        ]),
        atol=1e-8)

    with pytest.raises(AssertionError):
        cirq.testing.assert_circuits_with_terminal_measurements_are_equivalent(
            cirq.Circuit([
                cirq.Moment([cirq.measure(a)])
            ]),
            cirq.Circuit([
                cirq.Moment([cirq.T(a), cirq.S(b)]),
                cirq.Moment([cirq.measure(a)]),
            ]),
            atol=1e-8)

    cirq.testing.assert_circuits_with_terminal_measurements_are_equivalent(
        cirq.Circuit([
            cirq.Moment([cirq.measure(a, b)])
        ]),
        cirq.Circuit([
            cirq.Moment([cirq.CZ(a, b)]),
            cirq.Moment([cirq.measure(a, b)]),
        ]),
        atol=1e-8)


def test_sensitive_to_measurement_toggle():
    q = cirq.NamedQubit('q')

    with pytest.raises(AssertionError):
        cirq.testing.assert_circuits_with_terminal_measurements_are_equivalent(
            cirq.Circuit([
                cirq.Moment([cirq.measure(q)])
            ]),
            cirq.Circuit([
                cirq.Moment([cirq.X(q)]),
                cirq.Moment([cirq.measure(q)]),
            ]),
            atol=1e-8)

    with pytest.raises(AssertionError):
        cirq.testing.assert_circuits_with_terminal_measurements_are_equivalent(
            cirq.Circuit([
                cirq.Moment([cirq.measure(q)])
            ]),
            cirq.Circuit([
                cirq.Moment([cirq.measure(q, invert_mask=(True,))]),
            ]),
            atol=1e-8)

    cirq.testing.assert_circuits_with_terminal_measurements_are_equivalent(
        cirq.Circuit([
            cirq.Moment([cirq.measure(q)])
        ]),
        cirq.Circuit([
            cirq.Moment([cirq.X(q)]),
            cirq.Moment([cirq.measure(q, invert_mask=(True,))]),
        ]),
        atol=1e-8)


def test_measuring_qubits():
    a, b = cirq.LineQubit.range(2)

    with pytest.raises(AssertionError):
        cirq.testing.assert_circuits_with_terminal_measurements_are_equivalent(
            cirq.Circuit([
                cirq.Moment([cirq.measure(a)])
            ]),
            cirq.Circuit([
                cirq.Moment([cirq.measure(b)])
            ]),
            atol=1e-8)

    cirq.testing.assert_circuits_with_terminal_measurements_are_equivalent(
        cirq.Circuit([
            cirq.Moment([cirq.measure(a, b, invert_mask=(True,))])
        ]),
        cirq.Circuit([
            cirq.Moment([cirq.measure(b, a, invert_mask=(False, True))])
        ]),
        atol=1e-8)

    cirq.testing.assert_circuits_with_terminal_measurements_are_equivalent(
        cirq.Circuit([
            cirq.Moment([cirq.measure(a)]),
            cirq.Moment([cirq.measure(b)]),
        ]),
        cirq.Circuit([
            cirq.Moment([cirq.measure(a, b)])
        ]),
        atol=1e-8)


@pytest.mark.parametrize(
    'circuit',
    [
        cirq.testing.random_circuit(cirq.LineQubit.range(2), 4, 0.5)
        for _ in range(5)
    ]
)
def test_random_same_matrix(circuit):
    a, b = cirq.LineQubit.range(2)
    same = cirq.Circuit.from_ops(
        cirq.TwoQubitMatrixGate(
<<<<<<< HEAD
            circuit.to_unitary_matrix(qubits_that_should_be_present=[a, b])).on(
                a, b))
=======
            circuit.unitary(qubits_that_should_be_present=[a, b])).on(a, b))
>>>>>>> f337ff37

    cirq.testing.assert_circuits_with_terminal_measurements_are_equivalent(
        circuit, same, atol=1e-8)

    circuit.append(cirq.measure(a))
    same.append(cirq.measure(a))
    cirq.testing.assert_circuits_with_terminal_measurements_are_equivalent(
        circuit, same, atol=1e-8)


def test_correct_qubit_ordering():
    a, b = cirq.LineQubit.range(2)
    cirq.testing.assert_circuits_with_terminal_measurements_are_equivalent(
        cirq.Circuit.from_ops(cirq.Z(a),
                              cirq.Z(b),
                              cirq.measure(b)),
        cirq.Circuit.from_ops(cirq.Z(a),
                              cirq.measure(b)),
        atol=1e-8)

    with pytest.raises(AssertionError):
        cirq.testing.assert_circuits_with_terminal_measurements_are_equivalent(
            cirq.Circuit.from_ops(cirq.Z(a),
                                  cirq.Z(b),
                                  cirq.measure(b)),
            cirq.Circuit.from_ops(cirq.Z(b),
                                  cirq.measure(b)),
            atol=1e-8)


def test_known_old_failure():
    a, b = cirq.LineQubit.range(2)
    cirq.testing.assert_circuits_with_terminal_measurements_are_equivalent(
        actual=cirq.Circuit.from_ops(
            cirq.PhasedXPowGate(exponent=0.61351656,
                                phase_exponent=0.8034575038876517).on(b),
            cirq.measure(a, b)),
        reference=cirq.Circuit.from_ops(
            cirq.PhasedXPowGate(exponent=0.61351656,
                                phase_exponent=0.8034575038876517).on(b),
            cirq.Z(a)**0.5,
            cirq.Z(b)**0.1,
            cirq.measure(a, b)),
        atol=1e-8)


def test_assert_same_circuits():
    a, b = cirq.LineQubit.range(2)

    cirq.testing.assert_same_circuits(
        cirq.Circuit.from_ops(cirq.H(a)),
        cirq.Circuit.from_ops(cirq.H(a)),
    )

    with pytest.raises(AssertionError) as exc_info:
        cirq.testing.assert_same_circuits(
            cirq.Circuit.from_ops(cirq.H(a)),
            cirq.Circuit(),
        )
    assert 'differing moment:\n0\n' in exc_info.value.args[0]

    with pytest.raises(AssertionError) as exc_info:
        cirq.testing.assert_same_circuits(
            cirq.Circuit.from_ops(cirq.H(a), cirq.H(a)),
            cirq.Circuit.from_ops(cirq.H(a), cirq.CZ(a, b)),
        )
    assert 'differing moment:\n1\n' in exc_info.value.args[0]

    with pytest.raises(AssertionError):
        cirq.testing.assert_same_circuits(
            cirq.Circuit.from_ops(cirq.CNOT(a, b)),
            cirq.Circuit.from_ops(cirq.ControlledGate(cirq.X).on(a, b)),
        )


def test_assert_has_diagram():
    a, b = cirq.LineQubit.range(2)
    circuit = cirq.Circuit.from_ops(cirq.CNOT(a, b))
    cirq.testing.assert_has_diagram(circuit, """
0: ───@───
      │
1: ───X───
""")

    expected_error = """Circuit's text diagram differs from the desired diagram.

Diagram of actual circuit:
0: ───@───
      │
1: ───X───

Desired text diagram:
0: ───@───
      │
1: ───Z───

Highlighted differences:
0: ───@───
      │
1: ───█───

"""

    with pytest.raises(AssertionError) as ex_info:
        cirq.testing.assert_has_diagram(circuit, """
0: ───@───
      │
1: ───Z───
""")
    assert expected_error in ex_info.value.args[0]


def test_assert_has_consistent_apply_unitary():
    class IdentityReturningUnalteredWorkspace:
        def _apply_unitary_(self, args: cirq.ApplyUnitaryArgs) -> np.ndarray:
            return args.available_buffer

        def _unitary_(self):
            return np.eye(2)

    with pytest.raises(AssertionError):
        cirq.testing.assert_has_consistent_apply_unitary(
            IdentityReturningUnalteredWorkspace())

    class DifferentEffect:
        def _apply_unitary_(self, args: cirq.ApplyUnitaryArgs) -> np.ndarray:
            args.available_buffer[0] = args.target_tensor[1]
            args.available_buffer[1] = args.target_tensor[0]
            return args.available_buffer

        def _unitary_(self):
            return np.eye(2, dtype=np.complex128)

    with pytest.raises(AssertionError):
        cirq.testing.assert_has_consistent_apply_unitary(
            DifferentEffect())

    class IgnoreAxisEffect:
        def _apply_unitary_(self, args: cirq.ApplyUnitaryArgs) -> np.ndarray:
            args.available_buffer[0] = args.target_tensor[1]
            args.available_buffer[1] = args.target_tensor[0]
            return args.available_buffer

        def _unitary_(self):
            return np.array([[0, 1], [1, 0]])

    with pytest.raises(AssertionError, match='Not equal'):
        cirq.testing.assert_has_consistent_apply_unitary(
            IgnoreAxisEffect())

    class SameEffect:
        def _apply_unitary_(self, args: cirq.ApplyUnitaryArgs) -> np.ndarray:
            o = args.subspace_index(0)
            i = args.subspace_index(1)
            args.available_buffer[o] = args.target_tensor[i]
            args.available_buffer[i] = args.target_tensor[o]
            return args.available_buffer

        def _unitary_(self):
            return np.array([[0, 1], [1, 0]])

    cirq.testing.assert_has_consistent_apply_unitary(
        SameEffect())

    class BadExponent:
        def __init__(self, power):
            self.power = power

        def __pow__(self, power):
            return BadExponent(self.power * power)

        def _apply_unitary_(self, args: cirq.ApplyUnitaryArgs) -> np.ndarray:
            i = args.subspace_index(1)
            args.target_tensor[i] *= self.power * 2
            return args.target_tensor

        def _unitary_(self):
            return np.array([[1, 0], [0, 2]])

    cirq.testing.assert_has_consistent_apply_unitary(
        BadExponent(1))

    with pytest.raises(AssertionError):
        cirq.testing.assert_has_consistent_apply_unitary_for_various_exponents(
            BadExponent(1),
            exponents=[1, 2],
            qubit_count=1)

    class EffectWithoutUnitary:
        def _apply_unitary_(self, args: cirq.ApplyUnitaryArgs) -> np.ndarray:
            return args.target_tensor

    with pytest.raises(AssertionError):
        cirq.testing.assert_has_consistent_apply_unitary(
            EffectWithoutUnitary(),
            qubit_count=1)

    class NoEffect:
        def _apply_unitary_(self, args: cirq.ApplyUnitaryArgs) -> np.ndarray:
            return NotImplemented

    cirq.testing.assert_has_consistent_apply_unitary(
        NoEffect(),
        qubit_count=1)

    class UnknownCountEffect:
        pass

    cirq.testing.assert_has_consistent_apply_unitary(
        UnknownCountEffect(),
        qubit_count=1)

    with pytest.raises(NotImplementedError):
        cirq.testing.assert_has_consistent_apply_unitary(
            UnknownCountEffect())

    cirq.testing.assert_has_consistent_apply_unitary(
        cirq.X)

    cirq.testing.assert_has_consistent_apply_unitary(
        cirq.X.on(cirq.NamedQubit('q')))


def test_inconsistent_qubit_count():
    with pytest.raises(AssertionError, match='Inconsistent'):
        cirq.testing.assert_has_consistent_apply_unitary(
            cirq.X, qubit_count=2)<|MERGE_RESOLUTION|>--- conflicted
+++ resolved
@@ -23,24 +23,16 @@
     q = cirq.NamedQubit('q')
 
     cirq.testing.assert_circuits_with_terminal_measurements_are_equivalent(
-        cirq.Circuit([
-            cirq.Moment([])
-        ]),
-        cirq.Circuit(),
-        atol=0)
-
-    with pytest.raises(AssertionError):
-        cirq.testing.assert_circuits_with_terminal_measurements_are_equivalent(
-            cirq.Circuit([
-                cirq.Moment([cirq.Z(q)**0.0001])
-            ]),
+        cirq.Circuit([cirq.Moment([])]), cirq.Circuit(), atol=0)
+
+    with pytest.raises(AssertionError):
+        cirq.testing.assert_circuits_with_terminal_measurements_are_equivalent(
+            cirq.Circuit([cirq.Moment([cirq.Z(q)**0.0001])]),
             cirq.Circuit(),
             atol=0)
 
     cirq.testing.assert_circuits_with_terminal_measurements_are_equivalent(
-        cirq.Circuit([
-            cirq.Moment([cirq.Z(q)**0.0001])
-        ]),
+        cirq.Circuit([cirq.Moment([cirq.Z(q)**0.0001])]),
         cirq.Circuit(),
         atol=0.01)
 
@@ -50,16 +42,12 @@
 
     with pytest.raises(AssertionError):
         cirq.testing.assert_circuits_with_terminal_measurements_are_equivalent(
-            cirq.Circuit([
-                cirq.Moment([cirq.measure(q)])
-            ]),
+            cirq.Circuit([cirq.Moment([cirq.measure(q)])]),
             cirq.Circuit(),
             atol=1e-8)
 
     cirq.testing.assert_circuits_with_terminal_measurements_are_equivalent(
-        cirq.Circuit([
-            cirq.Moment([cirq.measure(q)])
-        ]),
+        cirq.Circuit([cirq.Moment([cirq.measure(q)])]),
         cirq.Circuit([
             cirq.Moment([cirq.Z(q)]),
             cirq.Moment([cirq.measure(q)]),
@@ -69,9 +57,7 @@
     a, b = cirq.LineQubit.range(2)
 
     cirq.testing.assert_circuits_with_terminal_measurements_are_equivalent(
-        cirq.Circuit([
-            cirq.Moment([cirq.measure(a, b)])
-        ]),
+        cirq.Circuit([cirq.Moment([cirq.measure(a, b)])]),
         cirq.Circuit([
             cirq.Moment([cirq.Z(a)]),
             cirq.Moment([cirq.measure(a, b)]),
@@ -79,9 +65,7 @@
         atol=1e-8)
 
     cirq.testing.assert_circuits_with_terminal_measurements_are_equivalent(
-        cirq.Circuit([
-            cirq.Moment([cirq.measure(a)])
-        ]),
+        cirq.Circuit([cirq.Moment([cirq.measure(a)])]),
         cirq.Circuit([
             cirq.Moment([cirq.Z(a)]),
             cirq.Moment([cirq.measure(a)]),
@@ -89,9 +73,7 @@
         atol=1e-8)
 
     cirq.testing.assert_circuits_with_terminal_measurements_are_equivalent(
-        cirq.Circuit([
-            cirq.Moment([cirq.measure(a, b)])
-        ]),
+        cirq.Circuit([cirq.Moment([cirq.measure(a, b)])]),
         cirq.Circuit([
             cirq.Moment([cirq.T(a), cirq.S(b)]),
             cirq.Moment([cirq.measure(a, b)]),
@@ -100,9 +82,7 @@
 
     with pytest.raises(AssertionError):
         cirq.testing.assert_circuits_with_terminal_measurements_are_equivalent(
-            cirq.Circuit([
-                cirq.Moment([cirq.measure(a)])
-            ]),
+            cirq.Circuit([cirq.Moment([cirq.measure(a)])]),
             cirq.Circuit([
                 cirq.Moment([cirq.T(a), cirq.S(b)]),
                 cirq.Moment([cirq.measure(a)]),
@@ -110,9 +90,7 @@
             atol=1e-8)
 
     cirq.testing.assert_circuits_with_terminal_measurements_are_equivalent(
-        cirq.Circuit([
-            cirq.Moment([cirq.measure(a, b)])
-        ]),
+        cirq.Circuit([cirq.Moment([cirq.measure(a, b)])]),
         cirq.Circuit([
             cirq.Moment([cirq.CZ(a, b)]),
             cirq.Moment([cirq.measure(a, b)]),
@@ -125,9 +103,7 @@
 
     with pytest.raises(AssertionError):
         cirq.testing.assert_circuits_with_terminal_measurements_are_equivalent(
-            cirq.Circuit([
-                cirq.Moment([cirq.measure(q)])
-            ]),
+            cirq.Circuit([cirq.Moment([cirq.measure(q)])]),
             cirq.Circuit([
                 cirq.Moment([cirq.X(q)]),
                 cirq.Moment([cirq.measure(q)]),
@@ -136,18 +112,14 @@
 
     with pytest.raises(AssertionError):
         cirq.testing.assert_circuits_with_terminal_measurements_are_equivalent(
-            cirq.Circuit([
-                cirq.Moment([cirq.measure(q)])
-            ]),
+            cirq.Circuit([cirq.Moment([cirq.measure(q)])]),
             cirq.Circuit([
                 cirq.Moment([cirq.measure(q, invert_mask=(True,))]),
             ]),
             atol=1e-8)
 
     cirq.testing.assert_circuits_with_terminal_measurements_are_equivalent(
-        cirq.Circuit([
-            cirq.Moment([cirq.measure(q)])
-        ]),
+        cirq.Circuit([cirq.Moment([cirq.measure(q)])]),
         cirq.Circuit([
             cirq.Moment([cirq.X(q)]),
             cirq.Moment([cirq.measure(q, invert_mask=(True,))]),
@@ -160,21 +132,14 @@
 
     with pytest.raises(AssertionError):
         cirq.testing.assert_circuits_with_terminal_measurements_are_equivalent(
-            cirq.Circuit([
-                cirq.Moment([cirq.measure(a)])
-            ]),
-            cirq.Circuit([
-                cirq.Moment([cirq.measure(b)])
-            ]),
-            atol=1e-8)
-
-    cirq.testing.assert_circuits_with_terminal_measurements_are_equivalent(
-        cirq.Circuit([
-            cirq.Moment([cirq.measure(a, b, invert_mask=(True,))])
-        ]),
-        cirq.Circuit([
-            cirq.Moment([cirq.measure(b, a, invert_mask=(False, True))])
-        ]),
+            cirq.Circuit([cirq.Moment([cirq.measure(a)])]),
+            cirq.Circuit([cirq.Moment([cirq.measure(b)])]),
+            atol=1e-8)
+
+    cirq.testing.assert_circuits_with_terminal_measurements_are_equivalent(
+        cirq.Circuit([cirq.Moment([cirq.measure(a, b, invert_mask=(True,))])]),
+        cirq.Circuit(
+            [cirq.Moment([cirq.measure(b, a, invert_mask=(False, True))])]),
         atol=1e-8)
 
     cirq.testing.assert_circuits_with_terminal_measurements_are_equivalent(
@@ -182,29 +147,19 @@
             cirq.Moment([cirq.measure(a)]),
             cirq.Moment([cirq.measure(b)]),
         ]),
-        cirq.Circuit([
-            cirq.Moment([cirq.measure(a, b)])
-        ]),
-        atol=1e-8)
-
-
-@pytest.mark.parametrize(
-    'circuit',
-    [
-        cirq.testing.random_circuit(cirq.LineQubit.range(2), 4, 0.5)
-        for _ in range(5)
-    ]
-)
+        cirq.Circuit([cirq.Moment([cirq.measure(a, b)])]),
+        atol=1e-8)
+
+
+@pytest.mark.parametrize('circuit', [
+    cirq.testing.random_circuit(cirq.LineQubit.range(2), 4, 0.5)
+    for _ in range(5)
+])
 def test_random_same_matrix(circuit):
     a, b = cirq.LineQubit.range(2)
     same = cirq.Circuit.from_ops(
         cirq.TwoQubitMatrixGate(
-<<<<<<< HEAD
-            circuit.to_unitary_matrix(qubits_that_should_be_present=[a, b])).on(
-                a, b))
-=======
             circuit.unitary(qubits_that_should_be_present=[a, b])).on(a, b))
->>>>>>> f337ff37
 
     cirq.testing.assert_circuits_with_terminal_measurements_are_equivalent(
         circuit, same, atol=1e-8)
@@ -218,20 +173,14 @@
 def test_correct_qubit_ordering():
     a, b = cirq.LineQubit.range(2)
     cirq.testing.assert_circuits_with_terminal_measurements_are_equivalent(
-        cirq.Circuit.from_ops(cirq.Z(a),
-                              cirq.Z(b),
-                              cirq.measure(b)),
-        cirq.Circuit.from_ops(cirq.Z(a),
-                              cirq.measure(b)),
-        atol=1e-8)
-
-    with pytest.raises(AssertionError):
-        cirq.testing.assert_circuits_with_terminal_measurements_are_equivalent(
-            cirq.Circuit.from_ops(cirq.Z(a),
-                                  cirq.Z(b),
-                                  cirq.measure(b)),
-            cirq.Circuit.from_ops(cirq.Z(b),
-                                  cirq.measure(b)),
+        cirq.Circuit.from_ops(cirq.Z(a), cirq.Z(b), cirq.measure(b)),
+        cirq.Circuit.from_ops(cirq.Z(a), cirq.measure(b)),
+        atol=1e-8)
+
+    with pytest.raises(AssertionError):
+        cirq.testing.assert_circuits_with_terminal_measurements_are_equivalent(
+            cirq.Circuit.from_ops(cirq.Z(a), cirq.Z(b), cirq.measure(b)),
+            cirq.Circuit.from_ops(cirq.Z(b), cirq.measure(b)),
             atol=1e-8)
 
 
@@ -246,8 +195,7 @@
             cirq.PhasedXPowGate(exponent=0.61351656,
                                 phase_exponent=0.8034575038876517).on(b),
             cirq.Z(a)**0.5,
-            cirq.Z(b)**0.1,
-            cirq.measure(a, b)),
+            cirq.Z(b)**0.1, cirq.measure(a, b)),
         atol=1e-8)
 
 
@@ -318,7 +266,9 @@
 
 
 def test_assert_has_consistent_apply_unitary():
+
     class IdentityReturningUnalteredWorkspace:
+
         def _apply_unitary_(self, args: cirq.ApplyUnitaryArgs) -> np.ndarray:
             return args.available_buffer
 
@@ -330,6 +280,7 @@
             IdentityReturningUnalteredWorkspace())
 
     class DifferentEffect:
+
         def _apply_unitary_(self, args: cirq.ApplyUnitaryArgs) -> np.ndarray:
             args.available_buffer[0] = args.target_tensor[1]
             args.available_buffer[1] = args.target_tensor[0]
@@ -339,10 +290,10 @@
             return np.eye(2, dtype=np.complex128)
 
     with pytest.raises(AssertionError):
-        cirq.testing.assert_has_consistent_apply_unitary(
-            DifferentEffect())
+        cirq.testing.assert_has_consistent_apply_unitary(DifferentEffect())
 
     class IgnoreAxisEffect:
+
         def _apply_unitary_(self, args: cirq.ApplyUnitaryArgs) -> np.ndarray:
             args.available_buffer[0] = args.target_tensor[1]
             args.available_buffer[1] = args.target_tensor[0]
@@ -352,10 +303,10 @@
             return np.array([[0, 1], [1, 0]])
 
     with pytest.raises(AssertionError, match='Not equal'):
-        cirq.testing.assert_has_consistent_apply_unitary(
-            IgnoreAxisEffect())
+        cirq.testing.assert_has_consistent_apply_unitary(IgnoreAxisEffect())
 
     class SameEffect:
+
         def _apply_unitary_(self, args: cirq.ApplyUnitaryArgs) -> np.ndarray:
             o = args.subspace_index(0)
             i = args.subspace_index(1)
@@ -366,10 +317,10 @@
         def _unitary_(self):
             return np.array([[0, 1], [1, 0]])
 
-    cirq.testing.assert_has_consistent_apply_unitary(
-        SameEffect())
+    cirq.testing.assert_has_consistent_apply_unitary(SameEffect())
 
     class BadExponent:
+
         def __init__(self, power):
             self.power = power
 
@@ -384,45 +335,38 @@
         def _unitary_(self):
             return np.array([[1, 0], [0, 2]])
 
-    cirq.testing.assert_has_consistent_apply_unitary(
-        BadExponent(1))
+    cirq.testing.assert_has_consistent_apply_unitary(BadExponent(1))
 
     with pytest.raises(AssertionError):
         cirq.testing.assert_has_consistent_apply_unitary_for_various_exponents(
-            BadExponent(1),
-            exponents=[1, 2],
-            qubit_count=1)
+            BadExponent(1), exponents=[1, 2], qubit_count=1)
 
     class EffectWithoutUnitary:
+
         def _apply_unitary_(self, args: cirq.ApplyUnitaryArgs) -> np.ndarray:
             return args.target_tensor
 
     with pytest.raises(AssertionError):
-        cirq.testing.assert_has_consistent_apply_unitary(
-            EffectWithoutUnitary(),
-            qubit_count=1)
+        cirq.testing.assert_has_consistent_apply_unitary(EffectWithoutUnitary(),
+                                                         qubit_count=1)
 
     class NoEffect:
+
         def _apply_unitary_(self, args: cirq.ApplyUnitaryArgs) -> np.ndarray:
             return NotImplemented
 
-    cirq.testing.assert_has_consistent_apply_unitary(
-        NoEffect(),
-        qubit_count=1)
+    cirq.testing.assert_has_consistent_apply_unitary(NoEffect(), qubit_count=1)
 
     class UnknownCountEffect:
         pass
 
-    cirq.testing.assert_has_consistent_apply_unitary(
-        UnknownCountEffect(),
-        qubit_count=1)
+    cirq.testing.assert_has_consistent_apply_unitary(UnknownCountEffect(),
+                                                     qubit_count=1)
 
     with pytest.raises(NotImplementedError):
-        cirq.testing.assert_has_consistent_apply_unitary(
-            UnknownCountEffect())
-
-    cirq.testing.assert_has_consistent_apply_unitary(
-        cirq.X)
+        cirq.testing.assert_has_consistent_apply_unitary(UnknownCountEffect())
+
+    cirq.testing.assert_has_consistent_apply_unitary(cirq.X)
 
     cirq.testing.assert_has_consistent_apply_unitary(
         cirq.X.on(cirq.NamedQubit('q')))
@@ -430,5 +374,4 @@
 
 def test_inconsistent_qubit_count():
     with pytest.raises(AssertionError, match='Inconsistent'):
-        cirq.testing.assert_has_consistent_apply_unitary(
-            cirq.X, qubit_count=2)+        cirq.testing.assert_has_consistent_apply_unitary(cirq.X, qubit_count=2)