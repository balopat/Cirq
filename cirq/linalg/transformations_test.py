# Copyright 2018 The Cirq Developers
#
# Licensed under the Apache License, Version 2.0 (the "License");
# you may not use this file except in compliance with the License.
# You may obtain a copy of the License at
#
#     https://www.apache.org/licenses/LICENSE-2.0
#
# Unless required by applicable law or agreed to in writing, software
# distributed under the License is distributed on an "AS IS" BASIS,
# WITHOUT WARRANTIES OR CONDITIONS OF ANY KIND, either express or implied.
# See the License for the specific language governing permissions and
# limitations under the License.

import numpy as np
import pytest

import cirq


def test_reflection_matrix_pow_consistent_results():
    x = np.array([[0, 1], [1, 0]])
    sqrt_x = cirq.reflection_matrix_pow(x, 0.5)
    np.testing.assert_allclose(np.dot(sqrt_x, sqrt_x), x, atol=1e-10)

    ix = x * np.sqrt(1j)
    sqrt_ix = cirq.reflection_matrix_pow(ix, 0.5)
    np.testing.assert_allclose(np.dot(sqrt_ix, sqrt_ix), ix, atol=1e-10)

    h = np.array([[1, 1], [1, -1]]) * np.sqrt(0.5)
    cube_root_h = cirq.reflection_matrix_pow(h, 1/3)
    np.testing.assert_allclose(
        np.dot(np.dot(cube_root_h, cube_root_h), cube_root_h),
        h,
        atol=1e-8)

    y = np.array([[0, -1j], [1j, 0]])
    h = np.array([[1, 1], [1, -1]]) * np.sqrt(0.5j)
    yh = np.kron(y, h)
    sqrt_yh = cirq.reflection_matrix_pow(yh, 0.5)
    np.testing.assert_allclose(np.dot(sqrt_yh, sqrt_yh), yh, atol=1e-10)


def test_reflection_matrix_sign_preference_under_perturbation():
    x = np.array([[0, 1], [1, 0]])
    sqrt_x = np.array([[1, -1j], [-1j, 1]]) * (1 + 1j) / 2
    np.testing.assert_allclose(cirq.reflection_matrix_pow(x, 0.5),
                               sqrt_x,
                               atol=1e-8)

    # Sqrt should behave well when phased by less than 90 degrees.
    # (When rotating by more it's ambiguous. For example, 181 = 91*2 = -89*2.)
    for perturbation in [0, 0.1, -0.1, 0.3, -0.3, 0.49, -0.49]:
        px = x * complex(-1)**perturbation
        expected_sqrt_px = sqrt_x * complex(-1)**(perturbation / 2)
        sqrt_px = cirq.reflection_matrix_pow(px, 0.5)
        np.testing.assert_allclose(np.dot(sqrt_px, sqrt_px), px, atol=1e-10)
        np.testing.assert_allclose(sqrt_px, expected_sqrt_px, atol=1e-10)


def test_match_global_phase():
    a = np.array([[5, 4], [3, -2]])
    b = np.array([[0.000001, 0], [0, 1j]])
    c, d = cirq.match_global_phase(a, b)
    np.testing.assert_allclose(c, -a, atol=1e-10)
    np.testing.assert_allclose(d, b * -1j, atol=1e-10)


def test_match_global_phase_incompatible_shape():
    a = np.array([1])
    b = np.array([1, 2])
    c, d = cirq.match_global_phase(a, b)
    assert c.shape == a.shape
    assert d.shape == b.shape
    assert c is not a
    assert d is not b
    assert np.allclose(c, a)
    assert np.allclose(d, b)

    a = np.array([])
    b = np.array([])
    c, d = cirq.match_global_phase(a, b)
    assert c.shape == a.shape
    assert d.shape == b.shape
    assert c is not a
    assert d is not b
    assert np.allclose(c, a)
    assert np.allclose(d, b)


def test_match_global_phase_zeros():
    z = np.array([[0, 0], [0, 0]])
    b = np.array([[1, 1], [1, 1]])

    z1, b1 = cirq.match_global_phase(z, b)
    np.testing.assert_allclose(z, z1, atol=1e-10)
    np.testing.assert_allclose(b, b1, atol=1e-10)

    z2, b2 = cirq.match_global_phase(z, b)
    np.testing.assert_allclose(z, z2, atol=1e-10)
    np.testing.assert_allclose(b, b2, atol=1e-10)

    z3, z4 = cirq.match_global_phase(z, z)
    np.testing.assert_allclose(z, z3, atol=1e-10)
    np.testing.assert_allclose(z, z4, atol=1e-10)


def test_match_global_no_float_error_when_axis_aligned():
    a = np.array([[1, 1.1], [-1.3, np.pi]])
    a2, _ = cirq.match_global_phase(a, a)
    a3, _ = cirq.match_global_phase(a * 1j, a * 1j)
    a4, _ = cirq.match_global_phase(-a, -a)
    a5, _ = cirq.match_global_phase(a * -1j, a * -1j)

    assert np.all(a2 == a)
    assert np.all(a3 == a)
    assert np.all(a4 == a)
    assert np.all(a5 == a)


def test_targeted_left_multiply_matches_kron_then_dot():
    t = np.array([1, 2, 3, 4, 5, 6, 7, 8])
    m = np.array([[2, 3], [5, 7]])
    i = np.eye(2)

    np.testing.assert_allclose(
        cirq.targeted_left_multiply(left_matrix=m,
                                    right_target=t.reshape((2, 2, 2)),
                                    target_axes=[0]),
        np.dot(cirq.kron(m, i, i), t).reshape((2, 2, 2)),
        atol=1e-8)

    np.testing.assert_allclose(
        cirq.targeted_left_multiply(left_matrix=m,
                                    right_target=t.reshape((2, 2, 2)),
                                    target_axes=[1]),
        np.dot(cirq.kron(i, m, i), t).reshape((2, 2, 2)),
        atol=1e-8)

    np.testing.assert_allclose(
        cirq.targeted_left_multiply(left_matrix=m,
                                    right_target=t.reshape((2, 2, 2)),
                                    target_axes=[2]),
        np.dot(cirq.kron(i, i, m), t).reshape((2, 2, 2)),
        atol=1e-8)


def test_targeted_left_multiply_reorders_matrices():
    t = np.eye(4).reshape((2, 2, 2, 2))
    m = np.array([
        1, 0, 0, 0,
        0, 1, 0, 0,
        0, 0, 0, 1,
        0, 0, 1, 0,
    ]).reshape((2, 2, 2, 2))

    np.testing.assert_allclose(
        cirq.targeted_left_multiply(left_matrix=m,
                                    right_target=t,
                                    target_axes=[0, 1]),
        m,
        atol=1e-8)

    np.testing.assert_allclose(
        cirq.targeted_left_multiply(left_matrix=m,
                                    right_target=t,
                                    target_axes=[1, 0]),
        np.array([
            1, 0, 0, 0,
            0, 0, 0, 1,
            0, 0, 1, 0,
            0, 1, 0, 0,
        ]).reshape((2, 2, 2, 2)),
        atol=1e-8)


def test_targeted_left_multiply_out():
    left = np.array([[2, 3], [5, 7]])
    right = np.array([1, -1])
    out = np.zeros(2)

    result = cirq.targeted_left_multiply(left_matrix=left,
                                         right_target=right,
                                         target_axes=[0],
                                         out=out)
    assert result is out
    np.testing.assert_allclose(
        result,
        np.array([-1, -2]),
        atol=1e-8)


def test_targeted_conjugate_simple():
    a = np.array([[0, 1j], [0, 0]])
    # yapf: disable
    b = np.reshape(
        np.array([1, 2, 3, 4,
                  5, 6, 7, 8,
                  9, 10, 11, 12,
                  13, 14, 15, 16]),
        (2,) * 4
    )
    expected = np.reshape(
        np.array([11, 12, 0, 0,
                  15, 16, 0, 0,
                  0, 0, 0, 0,
                  0, 0, 0, 0]),
        (2,) * 4
    )
    # yapf: enable
    result = cirq.targeted_conjugate_about(a, b, [0])
    # Should move lower right block to upper right.
    # Conjugation should result in multiplication by 1 (since 1j * -1j == 1).
    np.testing.assert_almost_equal(result, expected)


def test_targeted_conjugate():
    a = np.reshape([0, 1, 2j, 3j], (2, 2))
    b = np.reshape(np.arange(16), (2,) * 4)
    result = cirq.targeted_conjugate_about(a, b, [0])
    expected = np.einsum('ij,jklm,ln->iknm', a, b,
                         np.transpose(np.conjugate(a)))
    np.testing.assert_almost_equal(result, expected)

    result = cirq.targeted_conjugate_about(a, b, [1])
    expected = np.einsum('ij,kjlm,mn->kiln', a, b,
                         np.transpose(np.conjugate(a)))
    np.testing.assert_almost_equal(result, expected)


def test_targeted_conjugate_multiple_indices():
    a = np.reshape(np.arange(16) + 1j, (2, 2, 2, 2))
    b = np.reshape(np.arange(16), (2,) * 4)
    result = cirq.targeted_conjugate_about(a, b, [0, 1])
    expected = np.einsum('ijkl,klmn,mnop->ijop', a, b,
                         np.transpose(np.conjugate(a), (2, 3, 0, 1)))
    np.testing.assert_almost_equal(result, expected)


def test_targeted_conjugate_multiple_indices_flip_order():
    a = np.reshape(np.arange(16) + 1j, (2, 2, 2, 2))
    b = np.reshape(np.arange(16), (2,) * 4)
    result = cirq.targeted_conjugate_about(a, b, [1, 0], [3, 2])
    expected = np.einsum('ijkl,lknm,mnop->jipo', a, b,
                         np.transpose(np.conjugate(a), (2, 3, 0, 1)))
    np.testing.assert_almost_equal(result, expected)


def test_targeted_conjugate_out():
    a = np.reshape([0, 1, 2j, 3j], (2, 2))
    b = np.reshape(np.arange(16), (2,) * 4)
    buffer = np.empty((2,) * 4, dtype=a.dtype)
    out = np.empty((2,) * 4, dtype=a.dtype)
    result = cirq.targeted_conjugate_about(a, b, [0], buffer=buffer, out=out)
    assert result is out
    expected = np.einsum('ij,jklm,ln->iknm', a, b,
                         np.transpose(np.conjugate(a)))
    np.testing.assert_almost_equal(result, expected)


def test_apply_matrix_to_slices():
    # Output is input.
    with pytest.raises(ValueError, match='out'):
        target = np.eye(2)
        _ = cirq.apply_matrix_to_slices(
            target=target,
            matrix=np.eye(2),
            out=target,
            slices=[0, 1])

    # Wrong matrix size.
    with pytest.raises(ValueError, match='shape'):
        target = np.eye(2)
        _ = cirq.apply_matrix_to_slices(
            target=target,
            matrix=np.eye(3),
            slices=[0, 1])

    # Empty case.
    np.testing.assert_allclose(
        cirq.apply_matrix_to_slices(
            target=np.array(range(5)),
            matrix=np.eye(0),
            slices=[]),
        np.array(range(5)))

    # Middle 2x2 of 4x4 case.
    np.testing.assert_allclose(
        cirq.apply_matrix_to_slices(
            target=np.eye(4),
            matrix=np.array([[2, 3], [5, 7]]),
            slices=[1, 2]),
        np.array([
            [1, 0, 0, 0],
            [0, 2, 3, 0],
            [0, 5, 7, 0],
            [0, 0, 0, 1]
        ]))

    # Middle 2x2 of 4x4 with opposite order case.
    np.testing.assert_allclose(
        cirq.apply_matrix_to_slices(
            target=np.eye(4),
            matrix=np.array([[2, 3], [5, 7]]),
            slices=[2, 1]),
        np.array([
            [1, 0, 0, 0],
            [0, 7, 5, 0],
            [0, 3, 2, 0],
            [0, 0, 0, 1]
        ]))

    # Complicated slices of tensor case.
    np.testing.assert_allclose(
        cirq.apply_matrix_to_slices(
            target=np.array(range(8)).reshape((2, 2, 2)),
            matrix=np.array([[0, 1], [1, 0]]),
            slices=[
                (0, slice(None), 0),
                (1, slice(None), 0)
            ]
        ).reshape((8,)),
        [4, 1, 6, 3, 0, 5, 2, 7])

    # Specified output case.
    out = np.zeros(shape=(4,))
    actual = cirq.apply_matrix_to_slices(
        target=np.array([1, 2, 3, 4]),
        matrix=np.array([[2, 3], [5, 7]]),
        slices=[1, 2],
        out=out)
    assert actual is out
    np.testing.assert_allclose(
        actual,
        np.array([1, 13, 31, 4]))


def test_partial_trace():
    a = np.reshape(np.arange(4), (2, 2))
    b = np.reshape(np.arange(9) + 4, (3, 3))
    c = np.reshape(np.arange(16) + 13, (4, 4))
    tr_a = np.trace(a)
    tr_b = np.trace(b)
    tr_c = np.trace(c)
    tensor = np.reshape(np.kron(a, np.kron(b, c)), (2, 3, 4, 2, 3, 4))

    np.testing.assert_almost_equal(
        cirq.partial_trace(tensor, []),
        tr_a * tr_b * tr_c)
    np.testing.assert_almost_equal(
        cirq.partial_trace(tensor, [0]),
        a * tr_b * tr_c)
    np.testing.assert_almost_equal(
        cirq.partial_trace(tensor, [1]),
        b * tr_a * tr_c)
    np.testing.assert_almost_equal(
        cirq.partial_trace(tensor, [2]),
        c * tr_a * tr_b)
    np.testing.assert_almost_equal(
        cirq.partial_trace(tensor, [0, 1]),
        np.reshape(np.kron(a, b), (2, 3, 2, 3)) * tr_c)
    np.testing.assert_almost_equal(
        cirq.partial_trace(tensor, [1, 2]),
        np.reshape(np.kron(b, c), (3, 4, 3, 4)) * tr_a)
    np.testing.assert_almost_equal(
        cirq.partial_trace(tensor, [0, 2]),
        np.reshape(np.kron(a, c), (2, 4, 2, 4)) * tr_b)
    np.testing.assert_almost_equal(
        cirq.partial_trace(tensor, [0, 1, 2]),
        tensor)

    # permutes indices
    np.testing.assert_almost_equal(
        cirq.partial_trace(tensor, [1, 0]),
        np.reshape(np.kron(b, a), (3, 2, 3, 2)) * tr_c)
    np.testing.assert_almost_equal(
        cirq.partial_trace(tensor, [2, 0, 1]),
        np.reshape(np.kron(c, np.kron(a, b)), (4, 2, 3, 4, 2, 3)))


def test_partial_trace_non_kron():
    tensor = np.zeros((2, 2, 2, 2))
    tensor[0, 0, 0, 0] = 1
    tensor[1, 1, 1, 1] = 4
    np.testing.assert_almost_equal(
        cirq.partial_trace(tensor, [0]),
        np.array([[1, 0], [0, 4]]))


def test_partial_trace_invalid_inputs():
    with pytest.raises(ValueError, match='2, 3, 2, 2'):
        cirq.partial_trace(
            np.reshape(np.arange(2 * 3 * 2 * 2), (2, 3, 2, 2)), [1])
    with pytest.raises(ValueError, match='2'):
<<<<<<< HEAD
        cirq.partial_trace(np.reshape(np.arange(2 * 2 * 2 * 2), (2,) * 4), [2])
=======
        cirq.partial_trace(
            np.reshape(np.arange(2 * 2 * 2 * 2), (2,) * 4), [2])


def test_subwavefunction():
    a = np.arange(4) / np.linalg.norm(np.arange(4))
    b = (np.arange(8) + 3) / np.linalg.norm(np.arange(8) + 3)
    c = (np.arange(16) + 1) / np.linalg.norm(np.arange(16) + 1)
    state = np.kron(np.kron(a, b), c).reshape(2, 2, 2, 2, 2, 2, 2, 2, 2)

    assert cirq.equal_up_to_global_phase(
        cirq.subwavefunction(a, [0, 1], atol=1e-8), a)
    assert cirq.equal_up_to_global_phase(
        cirq.subwavefunction(b, [0, 1, 2], atol=1e-8), b)
    assert cirq.equal_up_to_global_phase(
        cirq.subwavefunction(c, [0, 1, 2, 3], atol=1e-8), c)

    assert cirq.equal_up_to_global_phase(
        cirq.subwavefunction(state, [0, 1], atol=1e-15), a.reshape(2, 2))
    assert cirq.equal_up_to_global_phase(
        cirq.subwavefunction(state, [2, 3, 4], atol=1e-15), b.reshape(2, 2, 2))
    assert cirq.equal_up_to_global_phase(
        cirq.subwavefunction(state, [5, 6, 7, 8], atol=1e-15),
        c.reshape(2, 2, 2, 2))

    # Output wavefunction conforms to the shape of the input wavefunction.
    reshaped_state = state.reshape(-1)
    assert cirq.equal_up_to_global_phase(
        cirq.subwavefunction(reshaped_state, [0, 1], atol=1e-15), a)
    assert cirq.equal_up_to_global_phase(
        cirq.subwavefunction(reshaped_state, [2, 3, 4], atol=1e-15), b)
    assert cirq.equal_up_to_global_phase(
        cirq.subwavefunction(reshaped_state, [5, 6, 7, 8], atol=1e-15), c)

    # Reject factoring for very tight tolerance.
    assert cirq.subwavefunction(state, [0, 1], default=None, atol=1e-16) is None
    assert cirq.subwavefunction(state, [2, 3, 4], default=None,
                                atol=1e-16) is None
    assert cirq.subwavefunction(state, [5, 6, 7, 8], default=None,
                                atol=1e-16) is None

    # Permit invalid factoring for loose tolerance.
    for q1 in range(9):
        assert cirq.subwavefunction(state, [q1], default=None,
                                    atol=1) is not None


def test_subwavefunction_bad_subset():
    a = cirq.testing.random_superposition(4)
    b = cirq.testing.random_superposition(8)
    state = np.kron(a, b).reshape(2, 2, 2, 2, 2)

    for q1 in range(5):
        assert cirq.subwavefunction(state, [q1], default=None,
                                    atol=1e-8) is None
    for q1 in range(2):
        for q2 in range(2, 5):
            assert cirq.subwavefunction(
                state, [q1, q2], default=None, atol=1e-8) is None
    for q3 in range(2, 5):
        assert cirq.subwavefunction(state, [0, 1, q3], default=None,
                                    atol=1e-8) is None
    for q4 in range(2):
        assert cirq.subwavefunction(
            state, [2, 3, 4, q4], default=None, atol=1e-8) is None


def test_subwavefunction_non_kron():
    a = np.array([1, 0, 0, 0, 0, 0, 0, 1]) / np.sqrt(2)
    b = np.array([1, 1]) / np.sqrt(2)
    state = np.kron(a, b).reshape(2, 2, 2, 2)

    for q1 in [0, 1, 2]:
        assert cirq.subwavefunction(state, [q1], default=None,
                                    atol=1e-8) is None
    for q1 in [0, 1, 2]:
        assert cirq.subwavefunction(state, [q1, 3], default=None,
                                    atol=1e-8) is None

    with pytest.raises(ValueError, match='factored'):
        _ = cirq.subwavefunction(a, [0], atol=1e-8)

    assert cirq.equal_up_to_global_phase(cirq.subwavefunction(state, [3]),
                                         b,
                                         atol=1e-8)


def test_subwavefunction_invalid_inputs():

    # State cannot be expressed as a qubit wavefunction.
    with pytest.raises(ValueError, match='7'):
        cirq.subwavefunction(np.arange(7), [1, 2], atol=1e-8)

    # State shape does not conform to input requirements.
    with pytest.raises(ValueError, match='shaped'):
        cirq.subwavefunction(np.arange(16).reshape(2, 4, 2), [1, 2], atol=1e-8)
    with pytest.raises(ValueError, match='shaped'):
        cirq.subwavefunction(np.arange(16).reshape((16, 1)), [1, 2], atol=1e-8)

    with pytest.raises(ValueError, match='normalized'):
        cirq.subwavefunction(np.arange(16), [1, 2], atol=1e-8)

    # Bad choice of input indices.
    state = np.arange(8) / np.linalg.norm(np.arange(8))
    with pytest.raises(ValueError, match='2, 2'):
        cirq.subwavefunction(state, [1, 2, 2], atol=1e-8)

    state = np.array([1, 0, 0, 0]).reshape(2, 2)
    with pytest.raises(ValueError, match='invalid'):
        cirq.subwavefunction(state, [5], atol=1e-8)
    with pytest.raises(ValueError, match='invalid'):
        cirq.subwavefunction(state, [0, 1, 2], atol=1e-8)


def test_wavefunction_partial_trace_as_mixture_invalid_input():

    with pytest.raises(ValueError, match='7'):
        cirq.wavefunction_partial_trace_as_mixture(np.arange(7), [1, 2],
                                                   atol=1e-8)

    bad_shape = np.arange(16).reshape(2, 4, 2)
    with pytest.raises(ValueError, match='shaped'):
        cirq.wavefunction_partial_trace_as_mixture(bad_shape, [1], atol=1e-8)
    bad_shape = np.arange(16).reshape((16, 1))
    with pytest.raises(ValueError, match='shaped'):
        cirq.wavefunction_partial_trace_as_mixture(bad_shape, [1], atol=1e-8)

    with pytest.raises(ValueError, match='normalized'):
        cirq.wavefunction_partial_trace_as_mixture(np.arange(8), [1], atol=1e-8)

    state = np.arange(8) / np.linalg.norm(np.arange(8))
    with pytest.raises(ValueError, match='2, 2'):
        cirq.wavefunction_partial_trace_as_mixture(state, [1, 2, 2], atol=1e-8)

    state = np.array([1, 0, 0, 0]).reshape(2, 2)
    with pytest.raises(ValueError, match='invalid'):
        cirq.wavefunction_partial_trace_as_mixture(state, [5], atol=1e-8)
    with pytest.raises(ValueError, match='invalid'):
        cirq.wavefunction_partial_trace_as_mixture(state, [0, 1, 2], atol=1e-8)


def mixtures_equal(m1, m2, atol=1e-7):
    for (p1, v1), (p2, v2) in zip(m1, m2):
        if not (cirq.approx_eq(p1, p2, atol=atol) and
                cirq.equal_up_to_global_phase(v1, v2, atol=atol)):
            return False
    return True


def test_wavefunction_partial_trace_as_mixture_pure_result():
    a = cirq.testing.random_superposition(4)
    b = cirq.testing.random_superposition(8)
    c = cirq.testing.random_superposition(16)
    state = np.kron(np.kron(a, b), c).reshape((2,) * 9)

    assert mixtures_equal(
        cirq.wavefunction_partial_trace_as_mixture(state, [0, 1], atol=1e-8),
        ((1.0, a.reshape(2, 2)),))
    assert mixtures_equal(
        cirq.wavefunction_partial_trace_as_mixture(state, [2, 3, 4], atol=1e-8),
        ((1.0, b.reshape(2, 2, 2)),))
    assert mixtures_equal(
        cirq.wavefunction_partial_trace_as_mixture(state, [5, 6, 7, 8],
                                                   atol=1e-8),
        ((1.0, c.reshape(2, 2, 2, 2)),))
    assert mixtures_equal(
        cirq.wavefunction_partial_trace_as_mixture(state, [0, 1, 2, 3, 4],
                                                   atol=1e-8),
        ((1.0, np.kron(a, b).reshape(2, 2, 2, 2, 2)),))
    assert mixtures_equal(
        cirq.wavefunction_partial_trace_as_mixture(state, [0, 1, 5, 6, 7, 8],
                                                   atol=1e-8),
        ((1.0, np.kron(a, c).reshape(2, 2, 2, 2, 2, 2)),))
    assert mixtures_equal(
        cirq.wavefunction_partial_trace_as_mixture(state, [2, 3, 4, 5, 6, 7, 8],
                                                   atol=1e-8),
        ((1.0, np.kron(b, c).reshape(2, 2, 2, 2, 2, 2, 2)),))

    # Shapes of states in the output mixture conform to the input's shape.
    state = state.reshape(2**9)
    assert mixtures_equal(
        cirq.wavefunction_partial_trace_as_mixture(state, [0, 1], atol=1e-8),
        ((1.0, a),))
    assert mixtures_equal(
        cirq.wavefunction_partial_trace_as_mixture(state, [2, 3, 4], atol=1e-8),
        ((1.0, b),))
    assert mixtures_equal(
        cirq.wavefunction_partial_trace_as_mixture(state, [5, 6, 7, 8],
                                                   atol=1e-8), ((1.0, c),))

    # Return mixture will defer to numpy.linalg.eigh's builtin tolerance.
    state = np.array([1, 0, 0, 1]) / np.sqrt(2)
    truth = ((0.5, np.array([1, 0])), (0.5, np.array([0, 1])))
    assert mixtures_equal(cirq.wavefunction_partial_trace_as_mixture(
        state, [1], atol=1e-20),
                          truth,
                          atol=1e-15)
    assert not mixtures_equal(cirq.wavefunction_partial_trace_as_mixture(
        state, [1], atol=1e-20),
                              truth,
                              atol=1e-16)


def test_wavefunction_partial_trace_as_mixture_mixed_result():
    state = np.array([1, 0, 0, 1]) / np.sqrt(2)
    truth = ((0.5, np.array([1, 0])), (0.5, np.array([0, 1])))
    for q1 in [0, 1]:
        mixture = cirq.wavefunction_partial_trace_as_mixture(state, [q1],
                                                             atol=1e-8)
        assert mixtures_equal(mixture, truth)

    state = np.array([0, 1, 1, 0, 1, 0, 0, 0]).reshape(2, 2, 2) / np.sqrt(3)
    truth = ((2 / 3, np.array([1.0, 0.0])), (1 / 3, np.array([0.0, 1.0])))
    for q1 in [0, 1, 2]:
        mixture = cirq.wavefunction_partial_trace_as_mixture(state, [q1],
                                                             atol=1e-8)

    state = np.array([1, 0, 0, 0, 0, 0, 0, 1]).reshape(2, 2, 2) / np.sqrt(2)
    truth = ((0.5, np.array([1, 0])), (0.5, np.array([0, 1])))
    for q1 in [0, 1, 2]:
        mixture = cirq.wavefunction_partial_trace_as_mixture(state, [q1],
                                                             atol=1e-8)
        assert mixtures_equal(mixture, truth)

    truth = ((0.5, np.array([1, 0, 0, 0]).reshape(2, 2)),
             (0.5, np.array([0, 0, 0, 1]).reshape(2, 2)))
    for (q1, q2) in [(0, 1), (0, 2), (1, 2)]:
        mixture = cirq.wavefunction_partial_trace_as_mixture(state, [q1, q2],
                                                             atol=1e-8)
        assert mixtures_equal(mixture, truth)
>>>>>>> f337ff37
<|MERGE_RESOLUTION|>--- conflicted
+++ resolved
@@ -28,11 +28,11 @@
     np.testing.assert_allclose(np.dot(sqrt_ix, sqrt_ix), ix, atol=1e-10)
 
     h = np.array([[1, 1], [1, -1]]) * np.sqrt(0.5)
-    cube_root_h = cirq.reflection_matrix_pow(h, 1/3)
-    np.testing.assert_allclose(
-        np.dot(np.dot(cube_root_h, cube_root_h), cube_root_h),
-        h,
-        atol=1e-8)
+    cube_root_h = cirq.reflection_matrix_pow(h, 1 / 3)
+    np.testing.assert_allclose(np.dot(np.dot(cube_root_h, cube_root_h),
+                                      cube_root_h),
+                               h,
+                               atol=1e-8)
 
     y = np.array([[0, -1j], [1j, 0]])
     h = np.array([[1, 1], [1, -1]]) * np.sqrt(0.5j)
@@ -123,55 +123,71 @@
     m = np.array([[2, 3], [5, 7]])
     i = np.eye(2)
 
-    np.testing.assert_allclose(
-        cirq.targeted_left_multiply(left_matrix=m,
-                                    right_target=t.reshape((2, 2, 2)),
-                                    target_axes=[0]),
-        np.dot(cirq.kron(m, i, i), t).reshape((2, 2, 2)),
-        atol=1e-8)
-
-    np.testing.assert_allclose(
-        cirq.targeted_left_multiply(left_matrix=m,
-                                    right_target=t.reshape((2, 2, 2)),
-                                    target_axes=[1]),
-        np.dot(cirq.kron(i, m, i), t).reshape((2, 2, 2)),
-        atol=1e-8)
-
-    np.testing.assert_allclose(
-        cirq.targeted_left_multiply(left_matrix=m,
-                                    right_target=t.reshape((2, 2, 2)),
-                                    target_axes=[2]),
-        np.dot(cirq.kron(i, i, m), t).reshape((2, 2, 2)),
-        atol=1e-8)
+    np.testing.assert_allclose(cirq.targeted_left_multiply(
+        left_matrix=m, right_target=t.reshape((2, 2, 2)), target_axes=[0]),
+                               np.dot(cirq.kron(m, i, i), t).reshape((2, 2, 2)),
+                               atol=1e-8)
+
+    np.testing.assert_allclose(cirq.targeted_left_multiply(
+        left_matrix=m, right_target=t.reshape((2, 2, 2)), target_axes=[1]),
+                               np.dot(cirq.kron(i, m, i), t).reshape((2, 2, 2)),
+                               atol=1e-8)
+
+    np.testing.assert_allclose(cirq.targeted_left_multiply(
+        left_matrix=m, right_target=t.reshape((2, 2, 2)), target_axes=[2]),
+                               np.dot(cirq.kron(i, i, m), t).reshape((2, 2, 2)),
+                               atol=1e-8)
 
 
 def test_targeted_left_multiply_reorders_matrices():
     t = np.eye(4).reshape((2, 2, 2, 2))
     m = np.array([
-        1, 0, 0, 0,
-        0, 1, 0, 0,
-        0, 0, 0, 1,
-        0, 0, 1, 0,
+        1,
+        0,
+        0,
+        0,
+        0,
+        1,
+        0,
+        0,
+        0,
+        0,
+        0,
+        1,
+        0,
+        0,
+        1,
+        0,
     ]).reshape((2, 2, 2, 2))
 
-    np.testing.assert_allclose(
-        cirq.targeted_left_multiply(left_matrix=m,
-                                    right_target=t,
-                                    target_axes=[0, 1]),
-        m,
-        atol=1e-8)
-
-    np.testing.assert_allclose(
-        cirq.targeted_left_multiply(left_matrix=m,
-                                    right_target=t,
-                                    target_axes=[1, 0]),
-        np.array([
-            1, 0, 0, 0,
-            0, 0, 0, 1,
-            0, 0, 1, 0,
-            0, 1, 0, 0,
-        ]).reshape((2, 2, 2, 2)),
-        atol=1e-8)
+    np.testing.assert_allclose(cirq.targeted_left_multiply(left_matrix=m,
+                                                           right_target=t,
+                                                           target_axes=[0, 1]),
+                               m,
+                               atol=1e-8)
+
+    np.testing.assert_allclose(cirq.targeted_left_multiply(left_matrix=m,
+                                                           right_target=t,
+                                                           target_axes=[1, 0]),
+                               np.array([
+                                   1,
+                                   0,
+                                   0,
+                                   0,
+                                   0,
+                                   0,
+                                   0,
+                                   1,
+                                   0,
+                                   0,
+                                   1,
+                                   0,
+                                   0,
+                                   1,
+                                   0,
+                                   0,
+                               ]).reshape((2, 2, 2, 2)),
+                               atol=1e-8)
 
 
 def test_targeted_left_multiply_out():
@@ -184,10 +200,7 @@
                                          target_axes=[0],
                                          out=out)
     assert result is out
-    np.testing.assert_allclose(
-        result,
-        np.array([-1, -2]),
-        atol=1e-8)
+    np.testing.assert_allclose(result, np.array([-1, -2]), atol=1e-8)
 
 
 def test_targeted_conjugate_simple():
@@ -262,77 +275,55 @@
     # Output is input.
     with pytest.raises(ValueError, match='out'):
         target = np.eye(2)
-        _ = cirq.apply_matrix_to_slices(
-            target=target,
-            matrix=np.eye(2),
-            out=target,
-            slices=[0, 1])
+        _ = cirq.apply_matrix_to_slices(target=target,
+                                        matrix=np.eye(2),
+                                        out=target,
+                                        slices=[0, 1])
 
     # Wrong matrix size.
     with pytest.raises(ValueError, match='shape'):
         target = np.eye(2)
-        _ = cirq.apply_matrix_to_slices(
-            target=target,
-            matrix=np.eye(3),
-            slices=[0, 1])
+        _ = cirq.apply_matrix_to_slices(target=target,
+                                        matrix=np.eye(3),
+                                        slices=[0, 1])
 
     # Empty case.
     np.testing.assert_allclose(
-        cirq.apply_matrix_to_slices(
-            target=np.array(range(5)),
-            matrix=np.eye(0),
-            slices=[]),
-        np.array(range(5)))
+        cirq.apply_matrix_to_slices(target=np.array(range(5)),
+                                    matrix=np.eye(0),
+                                    slices=[]), np.array(range(5)))
 
     # Middle 2x2 of 4x4 case.
     np.testing.assert_allclose(
-        cirq.apply_matrix_to_slices(
-            target=np.eye(4),
-            matrix=np.array([[2, 3], [5, 7]]),
-            slices=[1, 2]),
-        np.array([
-            [1, 0, 0, 0],
-            [0, 2, 3, 0],
-            [0, 5, 7, 0],
-            [0, 0, 0, 1]
-        ]))
+        cirq.apply_matrix_to_slices(target=np.eye(4),
+                                    matrix=np.array([[2, 3], [5, 7]]),
+                                    slices=[1, 2]),
+        np.array([[1, 0, 0, 0], [0, 2, 3, 0], [0, 5, 7, 0], [0, 0, 0, 1]]))
 
     # Middle 2x2 of 4x4 with opposite order case.
     np.testing.assert_allclose(
-        cirq.apply_matrix_to_slices(
-            target=np.eye(4),
-            matrix=np.array([[2, 3], [5, 7]]),
-            slices=[2, 1]),
-        np.array([
-            [1, 0, 0, 0],
-            [0, 7, 5, 0],
-            [0, 3, 2, 0],
-            [0, 0, 0, 1]
-        ]))
+        cirq.apply_matrix_to_slices(target=np.eye(4),
+                                    matrix=np.array([[2, 3], [5, 7]]),
+                                    slices=[2, 1]),
+        np.array([[1, 0, 0, 0], [0, 7, 5, 0], [0, 3, 2, 0], [0, 0, 0, 1]]))
 
     # Complicated slices of tensor case.
     np.testing.assert_allclose(
-        cirq.apply_matrix_to_slices(
-            target=np.array(range(8)).reshape((2, 2, 2)),
-            matrix=np.array([[0, 1], [1, 0]]),
-            slices=[
-                (0, slice(None), 0),
-                (1, slice(None), 0)
-            ]
-        ).reshape((8,)),
+        cirq.apply_matrix_to_slices(target=np.array(range(8)).reshape(
+            (2, 2, 2)),
+                                    matrix=np.array([[0, 1], [1, 0]]),
+                                    slices=[(0, slice(None), 0),
+                                            (1, slice(None), 0)]).reshape((8,)),
         [4, 1, 6, 3, 0, 5, 2, 7])
 
     # Specified output case.
     out = np.zeros(shape=(4,))
-    actual = cirq.apply_matrix_to_slices(
-        target=np.array([1, 2, 3, 4]),
-        matrix=np.array([[2, 3], [5, 7]]),
-        slices=[1, 2],
-        out=out)
+    actual = cirq.apply_matrix_to_slices(target=np.array([1, 2, 3, 4]),
+                                         matrix=np.array([[2, 3], [5, 7]]),
+                                         slices=[1, 2],
+                                         out=out)
     assert actual is out
-    np.testing.assert_allclose(
-        actual,
-        np.array([1, 13, 31, 4]))
+    np.testing.assert_allclose(actual, np.array([1, 13, 31, 4]))
 
 
 def test_partial_trace():
@@ -344,18 +335,14 @@
     tr_c = np.trace(c)
     tensor = np.reshape(np.kron(a, np.kron(b, c)), (2, 3, 4, 2, 3, 4))
 
-    np.testing.assert_almost_equal(
-        cirq.partial_trace(tensor, []),
-        tr_a * tr_b * tr_c)
-    np.testing.assert_almost_equal(
-        cirq.partial_trace(tensor, [0]),
-        a * tr_b * tr_c)
-    np.testing.assert_almost_equal(
-        cirq.partial_trace(tensor, [1]),
-        b * tr_a * tr_c)
-    np.testing.assert_almost_equal(
-        cirq.partial_trace(tensor, [2]),
-        c * tr_a * tr_b)
+    np.testing.assert_almost_equal(cirq.partial_trace(tensor, []),
+                                   tr_a * tr_b * tr_c)
+    np.testing.assert_almost_equal(cirq.partial_trace(tensor, [0]),
+                                   a * tr_b * tr_c)
+    np.testing.assert_almost_equal(cirq.partial_trace(tensor, [1]),
+                                   b * tr_a * tr_c)
+    np.testing.assert_almost_equal(cirq.partial_trace(tensor, [2]),
+                                   c * tr_a * tr_b)
     np.testing.assert_almost_equal(
         cirq.partial_trace(tensor, [0, 1]),
         np.reshape(np.kron(a, b), (2, 3, 2, 3)) * tr_c)
@@ -365,9 +352,8 @@
     np.testing.assert_almost_equal(
         cirq.partial_trace(tensor, [0, 2]),
         np.reshape(np.kron(a, c), (2, 4, 2, 4)) * tr_b)
-    np.testing.assert_almost_equal(
-        cirq.partial_trace(tensor, [0, 1, 2]),
-        tensor)
+    np.testing.assert_almost_equal(cirq.partial_trace(tensor, [0, 1, 2]),
+                                   tensor)
 
     # permutes indices
     np.testing.assert_almost_equal(
@@ -382,21 +368,16 @@
     tensor = np.zeros((2, 2, 2, 2))
     tensor[0, 0, 0, 0] = 1
     tensor[1, 1, 1, 1] = 4
-    np.testing.assert_almost_equal(
-        cirq.partial_trace(tensor, [0]),
-        np.array([[1, 0], [0, 4]]))
+    np.testing.assert_almost_equal(cirq.partial_trace(tensor, [0]),
+                                   np.array([[1, 0], [0, 4]]))
 
 
 def test_partial_trace_invalid_inputs():
     with pytest.raises(ValueError, match='2, 3, 2, 2'):
-        cirq.partial_trace(
-            np.reshape(np.arange(2 * 3 * 2 * 2), (2, 3, 2, 2)), [1])
+        cirq.partial_trace(np.reshape(np.arange(2 * 3 * 2 * 2), (2, 3, 2, 2)),
+                           [1])
     with pytest.raises(ValueError, match='2'):
-<<<<<<< HEAD
         cirq.partial_trace(np.reshape(np.arange(2 * 2 * 2 * 2), (2,) * 4), [2])
-=======
-        cirq.partial_trace(
-            np.reshape(np.arange(2 * 2 * 2 * 2), (2,) * 4), [2])
 
 
 def test_subwavefunction():
@@ -624,5 +605,4 @@
     for (q1, q2) in [(0, 1), (0, 2), (1, 2)]:
         mixture = cirq.wavefunction_partial_trace_as_mixture(state, [q1, q2],
                                                              atol=1e-8)
-        assert mixtures_equal(mixture, truth)
->>>>>>> f337ff37
+        assert mixtures_equal(mixture, truth)