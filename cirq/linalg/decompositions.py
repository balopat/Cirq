# Copyright 2018 The Cirq Developers
#
# Licensed under the Apache License, Version 2.0 (the "License");
# you may not use this file except in compliance with the License.
# You may obtain a copy of the License at
#
#     https://www.apache.org/licenses/LICENSE-2.0
#
# Unless required by applicable law or agreed to in writing, software
# distributed under the License is distributed on an "AS IS" BASIS,
# WITHOUT WARRANTIES OR CONDITIONS OF ANY KIND, either express or implied.
# See the License for the specific language governing permissions and
# limitations under the License.


"""Utility methods for breaking matrices into useful pieces."""

import cmath
import math
from typing import (Any, Callable, Iterable, List, Optional, Sequence, Set,
                    Tuple, TYPE_CHECKING, TypeVar, Union)

import matplotlib.pyplot as plt
import numpy as np
<<<<<<< HEAD
import matplotlib.pyplot as plt
import scipy
from scipy.linalg.special_matrices import block_diag
=======
import scipy
>>>>>>> 5b99b856

from cirq import value, protocols
from cirq._compat import proper_repr
from cirq.linalg import combinators, diagonalize, predicates, transformations

if TYPE_CHECKING:
    import cirq

T = TypeVar('T')
MAGIC = np.array([[1, 0, 0, 1j],
                  [0, 1j, 1, 0],
                  [0, 1j, -1, 0],
                  [1, 0, 0, -1j]]) * np.sqrt(0.5)

MAGIC_CONJ_T = np.conj(MAGIC.T)

# yapf: disable
YY = np.array([[0, 0, 0, -1],
               [0, 0, 1, 0],
               [0, 1, 0, 0],
               [-1, 0, 0, 0]])


# yapf: enable


def _phase_matrix(angle: float) -> np.ndarray:
    return np.diag([1, np.exp(1j * angle)])


def _rotation_matrix(angle: float) -> np.ndarray:
    c, s = np.cos(angle), np.sin(angle)
    return np.array([[c, -s], [s, c]])


def deconstruct_single_qubit_matrix_into_angles(
        mat: np.ndarray) -> Tuple[float, float, float]:
    """Breaks down a 2x2 unitary into more useful ZYZ angle parameters.

    Args:
        mat: The 2x2 unitary matrix to break down.

    Returns:
        A tuple containing the amount to phase around Z, then rotate around Y,
        then phase around Z (all in radians).
    """
    # Anti-cancel left-vs-right phase along top row.
    right_phase = cmath.phase(mat[0, 1] * np.conj(mat[0, 0])) + math.pi
    mat = np.dot(mat, _phase_matrix(-right_phase))

    # Cancel top-vs-bottom phase along left column.
    bottom_phase = cmath.phase(mat[1, 0] * np.conj(mat[0, 0]))
    mat = np.dot(_phase_matrix(-bottom_phase), mat)

    # Lined up for a rotation. Clear the off-diagonal cells with one.
    rotation = math.atan2(abs(mat[1, 0]), abs(mat[0, 0]))
    mat = np.dot(_rotation_matrix(-rotation), mat)

    # Cancel top-left-vs-bottom-right phase.
    diagonal_phase = cmath.phase(mat[1, 1] * np.conj(mat[0, 0]))

    # Note: Ignoring global phase.
    return right_phase + diagonal_phase, rotation * 2, bottom_phase


def _group_similar(items: List[T],
                   comparer: Callable[[T, T], bool]) -> List[List[T]]:
    """Combines similar items into groups.

  Args:
    items: The list of items to group.
    comparer: Determines if two items are similar.

  Returns:
    A list of groups of items.
  """
    groups: List[List[T]] = []
    used: Set[int] = set()
    for i in range(len(items)):
        if i not in used:
            group = [items[i]]
            for j in range(i + 1, len(items)):
                if j not in used and comparer(items[i], items[j]):
                    used.add(j)
                    group.append(items[j])
            groups.append(group)
    return groups


def unitary_eig(matrix: np.ndarray,
                check_preconditions: bool = True,
                atol: float = 1e-8) -> Tuple[np.array, np.ndarray]:
    """Gives the guaranteed unitary eigendecomposition of a normal matrix.

    All hermitian and unitary matrices are normal matrices. This method was
    introduced as for certain classes of unitary matrices (where the eigenvalues
    are close to each other) the eigenvectors returned by `numpy.linalg.eig` are
    not guaranteed to be orthogonal.
    For more information, see https://github.com/numpy/numpy/issues/15461.

    Args:
        matrix: a normal matrix. If not normal, this method is not
            guaranteed to return correct eigenvalues.
        check_preconditions: when true and matrix is not unitary,
            a `ValueError` is raised
        atol: the absolute tolerance when checking whether the original matrix
            was unitary

    Returns:
         eigvals: the eigenvalues of `matrix`
         V: the unitary matrix with the eigenvectors as columns
    """
    if check_preconditions and not predicates.is_normal(matrix, atol=atol):
        raise ValueError('Input must correspond to a normal matrix '
                         f'.Received input:\n{matrix}')
    R, V = scipy.linalg.schur(matrix, output="complex")
    return R.diagonal(), V


def map_eigenvalues(matrix: np.ndarray,
                    func: Callable[[complex], complex],
                    *,
                    atol: float = 1e-8) -> np.ndarray:
    """Applies a function to the eigenvalues of a matrix.

    Given M = sum_k a_k |v_k><v_k|, returns f(M) = sum_k f(a_k) |v_k><v_k|.

    Args:
        matrix: The matrix to modify with the function.
        func: The function to apply to the eigenvalues of the matrix.
        rtol: Relative threshold used when separating eigenspaces.
        atol: Absolute threshold used when separating eigenspaces.

    Returns:
        The transformed matrix.
    """
    vals, vecs = unitary_eig(matrix, atol=atol)
    pieces = [np.outer(vec, np.conj(vec.T)) for vec in vecs.T]
    out_vals = np.vectorize(func)(vals.astype(complex))

    total = np.zeros(shape=matrix.shape)
    for piece, val in zip(pieces, out_vals):
        total = np.add(total, piece * val)
    return total


def kron_factor_4x4_to_2x2s(
        matrix: np.ndarray,
) -> Tuple[complex, np.ndarray, np.ndarray]:
    """Splits a 4x4 matrix U = kron(A, B) into A, B, and a global factor.

    Requires the matrix to be the kronecker product of two 2x2 unitaries.
    Requires the matrix to have a non-zero determinant.
    Giving an incorrect matrix will cause garbage output.

    Args:
        matrix: The 4x4 unitary matrix to factor.

    Returns:
        A scalar factor and a pair of 2x2 unit-determinant matrices. The
        kronecker product of all three is equal to the given matrix.

    Raises:
        ValueError:
            The given matrix can't be tensor-factored into 2x2 pieces.
    """

    # Use the entry with the largest magnitude as a reference point.
    a, b = max(
        ((i, j) for i in range(4) for j in range(4)),
        key=lambda t: abs(matrix[t]))

    # Extract sub-factors touching the reference cell.
    f1 = np.zeros((2, 2), dtype=np.complex128)
    f2 = np.zeros((2, 2), dtype=np.complex128)
    for i in range(2):
        for j in range(2):
            f1[(a >> 1) ^ i, (b >> 1) ^ j] = matrix[a ^ (i << 1), b ^ (j << 1)]
            f2[(a & 1) ^ i, (b & 1) ^ j] = matrix[a ^ i, b ^ j]

    # Rescale factors to have unit determinants.
    f1 /= (np.sqrt(np.linalg.det(f1)) or 1)
    f2 /= (np.sqrt(np.linalg.det(f2)) or 1)

    # Determine global phase.
    g = matrix[a, b] / (f1[a >> 1, b >> 1] * f2[a & 1, b & 1])
    if np.real(g) < 0:
        f1 *= -1
        g = -g

    return g, f1, f2


def so4_to_magic_su2s(
        mat: np.ndarray,
        *,
        rtol: float = 1e-5,
        atol: float = 1e-8,
        check_preconditions: bool = True
) -> Tuple[np.ndarray, np.ndarray]:
    """Finds 2x2 special-unitaries A, B where mat = Mag.H @ kron(A, B) @ Mag.

    Mag is the magic basis matrix:

        1  0  0  i
        0  i  1  0
        0  i -1  0     (times sqrt(0.5) to normalize)
        1  0  0 -i

    Args:
        mat: A real 4x4 orthogonal matrix.
        rtol: Per-matrix-entry relative tolerance on equality.
        atol: Per-matrix-entry absolute tolerance on equality.
        check_preconditions: When set, the code verifies that the given
            matrix is from SO(4). Defaults to set.

    Returns:
        A pair (A, B) of matrices in SU(2) such that Mag.H @ kron(A, B) @ Mag
        is approximately equal to the given matrix.

    Raises:
        ValueError: Bad matrix.
        """
    if check_preconditions:
        if mat.shape != (4, 4) or not predicates.is_special_orthogonal(
                mat, atol=atol, rtol=rtol):
            raise ValueError('mat must be 4x4 special orthogonal.')

    ab = combinators.dot(MAGIC, mat, MAGIC_CONJ_T)
    _, a, b = kron_factor_4x4_to_2x2s(ab)

    return a, b


@value.value_equality(approximate=True)
class AxisAngleDecomposition:
    """Represents a unitary operation as an axis, angle, and global phase.

    The unitary $U$ is decomposed as follows:

        $$U = g e^{-i \theta/2 (xX + yY + zZ)}$$

    where \theta is the rotation angle, (x, y, z) is a unit vector along the
    rotation axis, and g is the global phase.
    """

    def __init__(self, *, angle: float, axis: Tuple[float, float, float],
                 global_phase: Union[int, float, complex]):
        if not np.isclose(np.linalg.norm(axis, 2), 1, atol=1e-8):
            raise ValueError('Axis vector must be normalized.')
        self.global_phase = complex(global_phase)
        self.axis = tuple(axis)
        self.angle = float(angle)

    def canonicalize(self, atol: float = 1e-8) -> 'AxisAngleDecomposition':
        """Returns a standardized AxisAngleDecomposition with the same unitary.

        Ensures the axis (x, y, z) satisfies x+y+z >= 0.
        Ensures the angle theta satisfies -pi + atol < theta <= pi + atol.

        Args:
            atol: Absolute tolerance for errors in the representation and the
                canonicalization. Determines how much larger a value needs to
                be than pi before it wraps into the negative range (so that
                approximation errors less than the tolerance do not cause sign
                instabilities).

        Returns:
            The canonicalized AxisAngleDecomposition.
        """
        assert 0 <= atol < np.pi

        angle = self.angle
        x, y, z = self.axis
        p = self.global_phase

        # Prefer axes that point positive-ward.
        if x + y + z < 0:
            x = -x
            y = -y
            z = -z
            angle = -angle

        # Prefer angle in (-π, π].
        if abs(angle) >= np.pi * 2:
            angle %= np.pi * 4
        while angle <= -np.pi + atol:
            angle += np.pi * 2
            p = -p
        while angle > np.pi + atol:
            angle -= np.pi * 2
            p = -p

        return AxisAngleDecomposition(axis=(x, y, z),
                                      angle=angle,
                                      global_phase=p)

    def _value_equality_values_(self) -> Any:
        v = self.canonicalize(atol=0)
        return (value.PeriodicValue(v.angle,
                                    period=math.pi * 2), v.axis, v.global_phase)

    def _unitary_(self) -> np.ndarray:
        x, y, z = self.axis
        xm = np.array([[0, 1], [1, 0]])
        ym = np.array([[0, -1j], [1j, 0]])
        zm = np.diag([1, -1])
        i = np.eye(2)
        c = math.cos(-self.angle / 2)
        s = math.sin(-self.angle / 2)
        return (c * i + 1j * s * (x * xm + y * ym + z * zm)) * self.global_phase

    def __str__(self) -> str:
        axis_terms = '+'.join('{:.3g}*{}'.format(e, a) if e < 0.9999 else a
                              for e, a in zip(self.axis, ['X', 'Y', 'Z'])
                              if abs(e) >= 1e-8).replace('+-', '-')
        half_turns = self.angle / np.pi
        return f'{half_turns:.3g}*π around {axis_terms}'

    def __repr__(self) -> str:
        return (f'cirq.AxisAngleDecomposition(angle={self.angle!r}, '
                f'axis={self.axis!r}, global_phase={self.global_phase!r})')


def axis_angle(single_qubit_unitary: np.ndarray) -> AxisAngleDecomposition:
    """Decomposes a single-qubit unitary into axis, angle, and global phase.

    Args:
        single_qubit_unitary: The unitary of the single-qubit operation to
            decompose.

    Returns:
        An AxisAngleDecomposition equivalent to the given unitary.
    """
    u = single_qubit_unitary
    assert u.shape == (2, 2)
    assert predicates.is_unitary(single_qubit_unitary, atol=1e-8)

    # Extract phased quaternion components.
    [a, b], [c, d] = u
    wp = (a + d) / 2
    xp = (b + c) / 2j
    yp = (b - c) / 2
    zp = (a - d) / 2j

    # Extract global phase factor from largest component.
    p = max(wp, xp, yp, zp, key=abs)
    p /= abs(p)

    # Cancel global phase factor, pushing components onto the real line.
    w = min(1, max(-1, np.real(wp / p)))
    x = np.real(xp / p)
    y = np.real(yp / p)
    z = np.real(zp / p)
    angle = -2 * math.acos(w)

    # Normalize axis.
    n = math.sqrt(x * x + y * y + z * z)
    if n < 0.0000001:
        # There's an axis singularity near θ=0.
        # Default to no rotation around the X axis.
        return AxisAngleDecomposition(global_phase=p, angle=0, axis=(1, 0, 0))
    x /= n
    y /= n
    z /= n

    return AxisAngleDecomposition(axis=(x, y, z), angle=angle,
                                  global_phase=p).canonicalize()


@value.value_equality
class KakDecomposition:
    """A convenient description of an arbitrary two-qubit operation.

    Any two qubit operation U can be decomposed into the form

        U = g · (a1 ⊗ a0) · exp(i·(x·XX + y·YY + z·ZZ)) · (b1 ⊗ b0)

    This class stores g, (b0, b1), (x, y, z), and (a0, a1).

    Attributes:
        global_phase: g from the above equation.
        single_qubit_operations_before: b0, b1 from the above equation.
        interaction_coefficients: x, y, z from the above equation.
        single_qubit_operations_after: a0, a1 from the above equation.

    References:
        'An Introduction to Cartan's KAK Decomposition for QC Programmers'
        https://arxiv.org/abs/quant-ph/0507171
    """

    def __init__(self,
                 *,
                 global_phase: complex = complex(1),
                 single_qubit_operations_before: Optional[
                     Tuple[np.ndarray, np.ndarray]] = None,
                 interaction_coefficients: Tuple[float, float, float],
                 single_qubit_operations_after: Optional[
                     Tuple[np.ndarray, np.ndarray]] = None):
        """Initializes a decomposition for a two-qubit operation U.

        U = g · (a1 ⊗ a0) · exp(i·(x·XX + y·YY + z·ZZ)) · (b1 ⊗ b0)

        Args:
            global_phase: g from the above equation.
            single_qubit_operations_before: b0, b1 from the above equation.
            interaction_coefficients: x, y, z from the above equation.
            single_qubit_operations_after: a0, a1 from the above equation.
        """
        self.global_phase: complex = global_phase
        self.single_qubit_operations_before: Tuple[np.ndarray, np.ndarray] = (
            single_qubit_operations_before or (
                np.eye(2, dtype=np.complex64),
                np.eye(2, dtype=np.complex64),
            ))
        self.interaction_coefficients = interaction_coefficients
        self.single_qubit_operations_after: Tuple[np.ndarray, np.ndarray] = (
            single_qubit_operations_after or (
                np.eye(2, dtype=np.complex64),
                np.eye(2, dtype=np.complex64),
            ))

    def _value_equality_values_(self) -> Any:

        def flatten(x):
            return tuple(tuple(e.flat) for e in x)

        return (self.global_phase, tuple(self.interaction_coefficients),
                flatten(self.single_qubit_operations_before),
                flatten(self.single_qubit_operations_after))

    def __str__(self) -> str:
        xx = self.interaction_coefficients[0] * 4 / np.pi
        yy = self.interaction_coefficients[1] * 4 / np.pi
        zz = self.interaction_coefficients[2] * 4 / np.pi
        before0 = axis_angle(self.single_qubit_operations_before[0])
        before1 = axis_angle(self.single_qubit_operations_before[1])
        after0 = axis_angle(self.single_qubit_operations_after[0])
        after1 = axis_angle(self.single_qubit_operations_after[1])
        return ('KAK {\n'
                f'    xyz*(4/π): {xx:.3g}, {yy:.3g}, {zz:.3g}\n'
                f'    before: ({before0}) ⊗ ({before1})\n'
                f'    after: ({after0}) ⊗ ({after1})\n'
                '}')

    def __repr__(self) -> str:
        before0 = proper_repr(self.single_qubit_operations_before[0])
        before1 = proper_repr(self.single_qubit_operations_before[1])
        after0 = proper_repr(self.single_qubit_operations_after[0])
        after1 = proper_repr(self.single_qubit_operations_after[1])
        return (
            'cirq.KakDecomposition(\n'
            f'    interaction_coefficients={self.interaction_coefficients!r},\n'
            '    single_qubit_operations_before=(\n'
            f'        {before0},\n'
            f'        {before1},\n'
            '    ),\n'
            '    single_qubit_operations_after=(\n'
            f'        {after0},\n'
            f'        {after1},\n'
            '    ),\n'
            f'    global_phase={self.global_phase!r})')

    def _unitary_(self) -> np.ndarray:
        """Returns the decomposition's two-qubit unitary matrix.

        U = g · (a1 ⊗ a0) · exp(i·(x·XX + y·YY + z·ZZ)) · (b1 ⊗ b0)
        """
        before = np.kron(*self.single_qubit_operations_before)
        after = np.kron(*self.single_qubit_operations_after)

        def interaction_matrix(m: np.ndarray, c: float) -> np.ndarray:
            return map_eigenvalues(np.kron(m, m),
                                   lambda v: np.exp(1j * v * c))

        x, y, z = self.interaction_coefficients
        x_mat = np.array([[0, 1], [1, 0]])
        y_mat = np.array([[0, -1j], [1j, 0]])
        z_mat = np.array([[1, 0], [0, -1]])

        return self.global_phase * combinators.dot(
            after,
            interaction_matrix(z_mat, z),
            interaction_matrix(y_mat, y),
            interaction_matrix(x_mat, x),
            before)

    def _decompose_(self, qubits):
        from cirq import ops
        a, b = qubits
        return [
            ops.GlobalPhaseOperation(self.global_phase),
            ops.MatrixGate(self.single_qubit_operations_before[0]).on(a),
            ops.MatrixGate(self.single_qubit_operations_before[1]).on(b),
            np.exp(1j * ops.X(a) * ops.X(b) * self.interaction_coefficients[0]),
            np.exp(1j * ops.Y(a) * ops.Y(b) * self.interaction_coefficients[1]),
            np.exp(1j * ops.Z(a) * ops.Z(b) * self.interaction_coefficients[2]),
            ops.MatrixGate(self.single_qubit_operations_after[0]).on(a),
            ops.MatrixGate(self.single_qubit_operations_after[1]).on(b),
        ]


def scatter_plot_normalized_kak_interaction_coefficients(
        interactions: Iterable[
            Union[np.ndarray, 'cirq.SupportsUnitary', 'KakDecomposition']],
        *,
        include_frame: bool = True,
        ax: Optional[plt.Axes] = None,
        **kwargs):
    r"""Plots the interaction coefficients of many two-qubit operations.

    Plots:
        A point for the (x, y, z) normalized interaction coefficients of
        each interaction from the given interactions. The (x, y, z) coordinates
        are normalized so that the maximum value is at 1 instead of at pi/4.

        If `include_frame` is set to True, then a black wireframe outline of the
        canonicalized normalized KAK coefficient space. The space is defined by
        the following two constraints:

            0 <= abs(z) <= y <= x <= 1
            if x = 1 then z >= 0

        The wireframe includes lines along the surface of the space at z=0.

        The space is a prism with the identity at the origin, a crease along
        y=z=0 leading to the CZ/CNOT at x=1 and a vertical triangular face that
        contains the iswap at x=y=1,z=0 and the swap at x=y=z=1:

                                 (x=1,y=1,z=0)
                             swap___iswap___swap (x=1,y=1,z=+-1)
                               _/\    |    /
                             _/   \   |   /
                           _/      \  |  /
                         _/         \ | /
                       _/            \|/
        (x=0,y=0,z=0) I---------------CZ (x=1,y=0,z=0)

    Args:
        interactions: An iterable of two qubit unitary interactions. Each
            interaction can be specified as a raw 4x4 unitary matrix, or an
            object with a 4x4 unitary matrix according to `cirq.unitary` (
            (e.g. `cirq.CZ` or a `cirq.KakDecomposition` or a `cirq.Circuit`
            over two qubits).
        include_frame: Determines whether or not to draw the kak space
            wireframe. Defaults to `True`.
        ax: A matplotlib 3d axes object to plot into. If not specified, a new
            figure is created, plotted, and shown.
        kwargs: Arguments forwarded into the call to `scatter` that plots the
            points. Working arguments include color `c='blue'`, scale `s=2`,
            labelling `label="theta=pi/4"`, etc. For reference see the
            `matplotlib.pyplot.scatter` documentation:
            https://matplotlib.org/3.1.1/api/_as_gen/matplotlib.pyplot.scatter.html

    Returns:
        The matplotlib 3d axes object that was plotted into.

    Examples:
        >>> ax = None
        >>> for y in np.linspace(0, 0.5, 4):
        ...     a, b = cirq.LineQubit.range(2)
        ...     circuits = [
        ...         cirq.Circuit(
        ...             cirq.CZ(a, b)**0.5,
        ...             cirq.X(a)**y, cirq.X(b)**x,
        ...             cirq.CZ(a, b)**0.5,
        ...             cirq.X(a)**x, cirq.X(b)**y,
        ...             cirq.CZ(a, b) ** 0.5,
        ...         )
        ...         for x in np.linspace(0, 1, 25)
        ...     ]
        ...     ax = cirq.scatter_plot_normalized_kak_interaction_coefficients(
        ...         circuits,
        ...         include_frame=ax is None,
        ...         ax=ax,
        ...         s=1,
        ...         label=f'y={y:0.2f}')
        >>> _ = ax.legend()
        >>> import matplotlib.pyplot as plt
        >>> plt.show()
    """
    show_plot = not ax
    if not ax:
        fig = plt.figure()
        ax = fig.add_subplot(1, 1, 1, projection='3d')

    def coord_transform(
            pts: Sequence[Tuple[float, float, float]]
    ) -> Tuple[Iterable[float], Iterable[float], Iterable[float]]:
        if len(pts) == 0:
            return [], [], []
        xs, ys, zs = zip(*pts)
        return xs, zs, ys

    if include_frame:
        envelope = [
            (0, 0, 0),
            (1, 1, 1),
            (1, 1, -1),
            (0, 0, 0),
            (1, 1, 1),
            (1, 0, 0),
            (0, 0, 0),
            (1, 1, -1),
            (1, 0, 0),
            (0, 0, 0),
            (1, 0, 0),
            (1, 1, 0),
            (0, 0, 0),
        ]
        ax.plot(*coord_transform(envelope), c='black', linewidth=1)

    # parse input and extract KAK vector
    if not isinstance(interactions, np.ndarray):
        interactions = [
            a if isinstance(a, np.ndarray) else protocols.unitary(a)
            for a in interactions
        ]

    points = kak_vector(interactions) * 4 / np.pi

    ax.scatter(*coord_transform(points), **kwargs)
    ax.set_xlim(0, +1)
    ax.set_ylim(-1, +1)
    ax.set_zlim(0, +1)

    if show_plot:
        fig.show()

    return ax


def kak_canonicalize_vector(x: float, y: float, z: float,
                            atol: float = 1e-9) -> KakDecomposition:
    """Canonicalizes an XX/YY/ZZ interaction by swap/negate/shift-ing axes.

    Args:
        x: The strength of the XX interaction.
        y: The strength of the YY interaction.
        z: The strength of the ZZ interaction.
        atol: How close x2 must be to π/4 to guarantee z2 >= 0

    Returns:
        The canonicalized decomposition, with vector coefficients (x2, y2, z2)
        satisfying:

            0 ≤ abs(z2) ≤ y2 ≤ x2 ≤ π/4
            if x2 = π/4, z2 >= 0

        Guarantees that the implied output matrix:

            g · (a1 ⊗ a0) · exp(i·(x2·XX + y2·YY + z2·ZZ)) · (b1 ⊗ b0)

        is approximately equal to the implied input matrix:

            exp(i·(x·XX + y·YY + z·ZZ))
    """

    phase = [complex(1)]  # Accumulated global phase.
    left = [np.eye(2)] * 2  # Per-qubit left factors.
    right = [np.eye(2)] * 2  # Per-qubit right factors.
    v = [x, y, z]  # Remaining XX/YY/ZZ interaction vector.

    # These special-unitary matrices flip the X, Y, and Z axes respectively.
    flippers = [
        np.array([[0, 1], [1, 0]]) * 1j,
        np.array([[0, -1j], [1j, 0]]) * 1j,
        np.array([[1, 0], [0, -1]]) * 1j
    ]

    # Each of these special-unitary matrices swaps two the roles of two axes.
    # The matrix at index k swaps the *other two* axes (e.g. swappers[1] is a
    # Hadamard operation that swaps X and Z).
    swappers = [
        np.array([[1, -1j], [1j, -1]]) * 1j * np.sqrt(0.5),
        np.array([[1, 1], [1, -1]]) * 1j * np.sqrt(0.5),
        np.array([[0, 1 - 1j], [1 + 1j, 0]]) * 1j * np.sqrt(0.5)
    ]

    # Shifting strength by ½π is equivalent to local ops (e.g. exp(i½π XX)∝XX).
    def shift(k, step):
        v[k] += step * np.pi / 2
        phase[0] *= 1j ** step
        right[0] = combinators.dot(flippers[k] ** (step % 4), right[0])
        right[1] = combinators.dot(flippers[k] ** (step % 4), right[1])

    # Two negations is equivalent to temporarily flipping along the other axis.
    def negate(k1, k2):
        v[k1] *= -1
        v[k2] *= -1
        phase[0] *= -1
        s = flippers[3 - k1 - k2]  # The other axis' flipper.
        left[1] = combinators.dot(left[1], s)
        right[1] = combinators.dot(s, right[1])

    # Swapping components is equivalent to temporarily swapping the two axes.
    def swap(k1, k2):
        v[k1], v[k2] = v[k2], v[k1]
        s = swappers[3 - k1 - k2]  # The other axis' swapper.
        left[0] = combinators.dot(left[0], s)
        left[1] = combinators.dot(left[1], s)
        right[0] = combinators.dot(s, right[0])
        right[1] = combinators.dot(s, right[1])

    # Shifts an axis strength into the range (-π/4, π/4].
    def canonical_shift(k):
        while v[k] <= -np.pi / 4:
            shift(k, +1)
        while v[k] > np.pi / 4:
            shift(k, -1)

    # Sorts axis strengths into descending order by absolute magnitude.
    def sort():
        if abs(v[0]) < abs(v[1]):
            swap(0, 1)
        if abs(v[1]) < abs(v[2]):
            swap(1, 2)
        if abs(v[0]) < abs(v[1]):
            swap(0, 1)

    # Get all strengths to (-¼π, ¼π] in descending order by absolute magnitude.
    canonical_shift(0)
    canonical_shift(1)
    canonical_shift(2)
    sort()

    # Move all negativity into z.
    if v[0] < 0:
        negate(0, 2)
    if v[1] < 0:
        negate(1, 2)
    canonical_shift(2)

    # If x = π/4, force z to be positive
    if v[0] > np.pi / 4 - atol and v[2] < 0:
        shift(0, -1)
        negate(0, 2)

    return KakDecomposition(
        global_phase=phase[0],
        single_qubit_operations_after=(left[1], left[0]),
        interaction_coefficients=(v[0], v[1], v[2]),
        single_qubit_operations_before=(right[1], right[0]))


# yapf: disable
KAK_MAGIC = np.array([[1, 0, 0, 1j],
                      [0, 1j, 1, 0],
                      [0, 1j, -1, 0],
                      [1, 0, 0, -1j]]) * np.sqrt(0.5)

KAK_MAGIC_DAG = np.conjugate(np.transpose(KAK_MAGIC))
KAK_GAMMA = np.array([[1, 1, 1, 1],
                      [1, 1, -1, -1],
                      [-1, 1, -1, 1],
                      [1, -1, -1, 1]]) * 0.25


# yapf: enable


def kak_decomposition(unitary_object: Union[np.ndarray, 'cirq.SupportsUnitary'],
                      *,
                      rtol: float = 1e-5,
                      atol: float = 1e-8,
                      check_preconditions: bool = True) -> KakDecomposition:
    """Decomposes a 2-qubit unitary into 1-qubit ops and XX/YY/ZZ interactions.

    Args:
        unitary_object: The value to decompose. Can either be a 4x4 unitary
            matrix, or an object that has a 4x4 unitary matrix (via the
            `cirq.SupportsUnitary` protocol).
        rtol: Per-matrix-entry relative tolerance on equality.
        atol: Per-matrix-entry absolute tolerance on equality.
        check_preconditions: If set, verifies that the input corresponds to a
            4x4 unitary before decomposing.

    Returns:
        A `cirq.KakDecomposition` canonicalized such that the interaction
        coefficients x, y, z satisfy:

            0 ≤ abs(z2) ≤ y2 ≤ x2 ≤ π/4
            if x2 = π/4, z2 >= 0

    Raises:
        ValueError: Bad matrix.
        ArithmeticError: Failed to perform the decomposition.

    References:
        'An Introduction to Cartan's KAK Decomposition for QC Programmers'
        https://arxiv.org/abs/quant-ph/0507171
    """
    if isinstance(unitary_object, KakDecomposition):
        return unitary_object
    if isinstance(unitary_object, np.ndarray):
        mat = unitary_object
    else:
        mat = protocols.unitary(unitary_object)
    if check_preconditions and (
            mat.shape !=
        (4, 4) or not predicates.is_unitary(mat, rtol=rtol, atol=atol)):
        raise ValueError('Input must correspond to a 4x4 unitary matrix. '
                         'Received matrix:\n' + str(mat))

    # Diagonalize in magic basis.
    left, d, right = diagonalize.bidiagonalize_unitary_with_special_orthogonals(
        KAK_MAGIC_DAG @ mat @ KAK_MAGIC,
        atol=atol,
        rtol=rtol,
        check_preconditions=False)

    # Recover pieces.
    a1, a0 = so4_to_magic_su2s(left.T,
                               atol=atol,
                               rtol=rtol,
                               check_preconditions=False)
    b1, b0 = so4_to_magic_su2s(right.T,
                               atol=atol,
                               rtol=rtol,
                               check_preconditions=False)
    w, x, y, z = (KAK_GAMMA @ np.vstack(np.angle(d))).flatten()
    g = np.exp(1j * w)

    # Canonicalize.
    inner_cannon = kak_canonicalize_vector(x, y, z)

    b1 = np.dot(inner_cannon.single_qubit_operations_before[0], b1)
    b0 = np.dot(inner_cannon.single_qubit_operations_before[1], b0)
    a1 = np.dot(a1, inner_cannon.single_qubit_operations_after[0])
    a0 = np.dot(a0, inner_cannon.single_qubit_operations_after[1])
    return KakDecomposition(
        interaction_coefficients=inner_cannon.interaction_coefficients,
        global_phase=g * inner_cannon.global_phase,
        single_qubit_operations_before=(b1, b0),
        single_qubit_operations_after=(a1, a0))


def kak_vector(unitary: Union[Iterable[np.ndarray], np.ndarray],
               *,
               rtol: float = 1e-5,
               atol: float = 1e-8,
               check_preconditions: bool = True) -> np.ndarray:
    r"""Compute the KAK vectors of one or more two qubit unitaries.

    Any 2 qubit unitary may be expressed as

    $$ U = k_l A k_r $$
    where $k_l, k_r$ are single qubit (local) unitaries and

    $$ A= \exp \left(i \sum_{s=x,y,z} k_s \sigma_{s}^{(0)} \sigma_{s}^{(1)}
                 \right) $$

    The vector entries are ordered such that
        $$ 0 ≤ |k_z| ≤ k_y ≤ k_x ≤ π/4 $$
    if $k_x$ = π/4, $k_z \geq 0$.

    Args:
        unitary: A unitary matrix, or a multi-dimensional array of unitary
            matrices. Must have shape (..., 4, 4), where the last two axes are
            for the unitary matrix and other axes are for broadcasting the kak
            vector computation.
        rtol: Per-matrix-entry relative tolerance on equality. Used in unitarity
            check of input.
        atol: Per-matrix-entry absolute tolerance on equality. Used in unitarity
            check of input. This also determines how close $k_x$ must be to π/4
            to guarantee $k_z$ ≥ 0. Must be non-negative.
        check_preconditions: When set to False, skips verifying that the input
            is unitary in order to increase performance.

    Returns:
        The KAK vector of the given unitary or unitaries. The output shape is
        the same as the input shape, except the two unitary matrix axes are
        replaced by the kak vector axis (i.e. the output has shape
        `unitary.shape[:-2] + (3,)`).

    References:
        The appendix section of "Lower bounds on the complexity of simulating
        quantum gates".
        http://arxiv.org/abs/quant-ph/0307190v1

    Examples:
        >>> cirq.kak_vector(np.eye(4))
        array([0., 0., 0.])
        >>> unitaries = [cirq.unitary(cirq.CZ),cirq.unitary(cirq.ISWAP)]
        >>> cirq.kak_vector(unitaries) * 4 / np.pi
        array([[ 1.,  0., -0.],
               [ 1.,  1.,  0.]])
    """
    unitary = np.asarray(unitary)
    if len(unitary) == 0:
        return np.zeros(shape=(0, 3), dtype=np.float64)

    if unitary.ndim < 2 or unitary.shape[-2:] != (4, 4):
        raise ValueError(f'Expected input unitary to have shape (...,4,4), but'
                         f'got {unitary.shape}.')

    if atol < 0:
        raise ValueError(f'Input atol must be positive, got {atol}.')

    if check_preconditions:
        actual = np.einsum('...ba,...bc', unitary.conj(), unitary) - np.eye(4)
        if not np.allclose(actual, np.zeros_like(actual), rtol, atol):
            raise ValueError(
                'Input must correspond to a 4x4 unitary matrix or tensor of '
                f'unitary matrices. Received input:\n{unitary}')

    UB = np.einsum('...ab,...bc,...cd', MAGIC_CONJ_T, unitary, MAGIC)

    m = np.einsum('...ab,...cb', UB, UB)

    evals, _ = np.linalg.eig(m)

    # The algorithm in the appendix mentioned above is slightly incorrect in
    # that it only works for elements of SU(4). A phase correction must be
    # added to deal with U(4).
    phases = np.log(-1j * np.linalg.det(unitary)).imag + np.pi / 2
    evals *= np.exp(-1j * phases / 2)[..., np.newaxis]

    # The following steps follow the appendix exactly.
    S2 = np.log(-1j * evals).imag + np.pi / 2
    S2 = np.sort(S2, axis=-1)[..., ::-1]

    n_shifted = (np.round(S2.sum(axis=-1) / (2 * np.pi))).astype(int)
    for n in range(1, 5):
        S2[n_shifted == n, :n] -= 2 * np.pi

    # Fix pathological case of SWAP gate
    S2[n_shifted == -1, :3] += 2 * np.pi

    k_vec = (np.einsum('ab,...b', KAK_GAMMA, S2))[..., 1:] / 2

    return _canonicalize_kak_vector(k_vec, atol)


def _canonicalize_kak_vector(k_vec: np.ndarray, atol: float) -> np.ndarray:
    r"""Map a KAK vector into its Weyl chamber equivalent vector.

    This implementation is vectorized but does not produce the single qubit
    unitaries required to bring the KAK vector into canonical form.

    Args:
        k_vec: THe KAK vector to be canonicalized. This input may be vectorized,
            with shape (...,3), where the final axis denotes the k_vector and
            all other axes are broadcast.
        atol: How close x2 must be to π/4 to guarantee z2 >= 0.

    Returns:
        The canonicalized decomposition, with vector coefficients (x2, y2, z2)
        satisfying:

            0 ≤ abs(z2) ≤ y2 ≤ x2 ≤ π/4
            if x2 = π/4, z2 >= 0
        The output is vectorized, with shape k_vec.shape[:-1] + (3,).
    """

    # Get all strengths to (-¼π, ¼π]
    k_vec = np.mod(k_vec + np.pi / 4, np.pi / 2) - np.pi / 4

    # Sort in descending order with respect to absolute value.
    order = np.argsort(np.abs(k_vec), axis=-1)
    k_vec = np.take_along_axis(k_vec, order, axis=-1)[..., ::-1]

    # Multiply x,z and y,z components by -1 to fix x,y sign.
    x_negative = k_vec[..., 0] < 0
    k_vec[x_negative, 0] *= -1
    k_vec[x_negative, 2] *= -1
    y_negative = k_vec[..., 1] < 0
    k_vec[y_negative, 1] *= -1
    k_vec[y_negative, 2] *= -1

    # If x = π/4, force z to be positive.
    x_is_pi_over_4 = np.isclose(k_vec[..., 0], np.pi / 4, atol=atol)
    z_is_negative = k_vec[..., 2] < 0
    need_diff = np.logical_and(x_is_pi_over_4, z_is_negative)
    # -1 to x and z components, then shift x up by pi/2. Since x is pi/4, we
    # actually do nothing to that index.
    k_vec[need_diff, 2] *= -1

    return k_vec


def num_cnots_required(u: np.ndarray, atol: float = 1e-8) -> int:
    """Returns the min number of CNOT/CZ gates required by a two-qubit unitary.

    See Proposition III.1, III.2, III.3 in Shende et al. “Recognizing Small-
    Circuit Structure in Two-Qubit Operators and Timing Hamiltonians to Compute
    Controlled-Not Gates”.  https://arxiv.org/abs/quant-ph/0308045

    Args:
        u: a two-qubit unitary
    Returns:
        the number of CNOT or CZ gates required to implement the unitary
    """
    if u.shape != (4, 4):
        raise ValueError(f"Expected unitary of shape (4,4), instead "
                         f"got {u.shape}")
    g = _gamma(transformations.to_special(u))
    # see Fadeev-LeVerrier formula
    a3 = -np.trace(g)
    # no need to check a2 = 6, as a3 = +-4 only happens if the eigenvalues are
    # either all +1 or -1, which unambiguously implies that a2 = 6
    if np.abs(a3 - 4) < atol or np.abs(a3 + 4) < atol:
        return 0
    # see Fadeev-LeVerrier formula
    a2 = (a3 * a3 - np.trace(g @ g)) / 2
    if np.abs(a3) < atol and np.abs(a2 - 2) < atol:
        return 1
    if np.abs(a3.imag) < atol:
        return 2
    return 3


def _gamma(u: np.ndarray) -> np.ndarray:
    """Gamma function to convert u to the magic basis.

    See Definition IV.1 in Shende et al. "Minimal Universal Two-Qubit CNOT-based
    Circuits." https://arxiv.org/abs/quant-ph/0308033

    Args:
        u: a member of SU(4)
    Returns:
        u @ yy @ u.T @ yy, where yy = Y ⊗ Y
    """
    return u @ YY @ u.T @ YY


<<<<<<< HEAD
def extract_right_diag(u: np.ndarray, atol=1e-15):
=======
def extract_right_diag(u: np.ndarray) -> np.ndarray:
>>>>>>> 5b99b856
    """Extract a diagonal unitary from a 3-CNOT two-qubit unitary.

    Returns a 2-CNOT unitary D that is diagonal, so that U @ D needs only
    two CNOT gates in case the original unitary is a 3-CNOT unitary.

    See Proposition V.2 in Minimal Universal Two-Qubit CNOT-based Circuits.
    https://arxiv.org/abs/quant-ph/0308033

    Args:
        u: three-CNOT two-qubit unitary
<<<<<<< HEAD
        atol: the absolute tolerance for avoiding division by zero
    Returns:
        diagonal extracted from U
    """
    t = _gamma(transformations.to_special(u).T).T.diagonal()
    k = np.real(t[0] + t[3] - t[1] - t[2])
    if np.abs(k) < atol:
        # in the end we have to pick a psi that makes sure that
        # exp(-i*psi) (t[0]+t[3]) + exp(i*psi) (t[1]+t[2]) is real
        # both pi/2 or 3pi/2 can work
        psi = np.pi / 2
    else:
        psi = np.arctan(np.imag(np.sum(t)) / k)

    cnot = block_diag(np.eye(2), np.array([[0, 1], [1, 0]]))
    rz = np.diag([1, np.exp(1j * psi)])

    return cnot @ combinators.kron(np.eye(2), rz) @ cnot
=======
    Returns:
        diagonal extracted from U
    """
    t = _gamma(transformations.to_special(u).T).diagonal()
    k = np.real(t[0] + t[3] - t[1] - t[2])
    psi = np.arctan2(np.imag(np.sum(t)), k)
    f = np.exp(1j * psi)
    return np.diag([1, f, f, 1])
>>>>>>> 5b99b856
<|MERGE_RESOLUTION|>--- conflicted
+++ resolved
@@ -22,13 +22,7 @@
 
 import matplotlib.pyplot as plt
 import numpy as np
-<<<<<<< HEAD
-import matplotlib.pyplot as plt
 import scipy
-from scipy.linalg.special_matrices import block_diag
-=======
-import scipy
->>>>>>> 5b99b856
 
 from cirq import value, protocols
 from cirq._compat import proper_repr
@@ -50,8 +44,6 @@
                [0, 0, 1, 0],
                [0, 1, 0, 0],
                [-1, 0, 0, 0]])
-
-
 # yapf: enable
 
 
@@ -1055,11 +1047,7 @@
     return u @ YY @ u.T @ YY
 
 
-<<<<<<< HEAD
-def extract_right_diag(u: np.ndarray, atol=1e-15):
-=======
 def extract_right_diag(u: np.ndarray) -> np.ndarray:
->>>>>>> 5b99b856
     """Extract a diagonal unitary from a 3-CNOT two-qubit unitary.
 
     Returns a 2-CNOT unitary D that is diagonal, so that U @ D needs only
@@ -1070,26 +1058,6 @@
 
     Args:
         u: three-CNOT two-qubit unitary
-<<<<<<< HEAD
-        atol: the absolute tolerance for avoiding division by zero
-    Returns:
-        diagonal extracted from U
-    """
-    t = _gamma(transformations.to_special(u).T).T.diagonal()
-    k = np.real(t[0] + t[3] - t[1] - t[2])
-    if np.abs(k) < atol:
-        # in the end we have to pick a psi that makes sure that
-        # exp(-i*psi) (t[0]+t[3]) + exp(i*psi) (t[1]+t[2]) is real
-        # both pi/2 or 3pi/2 can work
-        psi = np.pi / 2
-    else:
-        psi = np.arctan(np.imag(np.sum(t)) / k)
-
-    cnot = block_diag(np.eye(2), np.array([[0, 1], [1, 0]]))
-    rz = np.diag([1, np.exp(1j * psi)])
-
-    return cnot @ combinators.kron(np.eye(2), rz) @ cnot
-=======
     Returns:
         diagonal extracted from U
     """
@@ -1097,5 +1065,4 @@
     k = np.real(t[0] + t[3] - t[1] - t[2])
     psi = np.arctan2(np.imag(np.sum(t)), k)
     f = np.exp(1j * psi)
-    return np.diag([1, f, f, 1])
->>>>>>> 5b99b856
+    return np.diag([1, f, f, 1])