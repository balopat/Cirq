# Copyright 2018 The Cirq Developers
#
# Licensed under the Apache License, Version 2.0 (the "License");
# you may not use this file except in compliance with the License.
# You may obtain a copy of the License at
#
#     https://www.apache.org/licenses/LICENSE-2.0
#
# Unless required by applicable law or agreed to in writing, software
# distributed under the License is distributed on an "AS IS" BASIS,
# WITHOUT WARRANTIES OR CONDITIONS OF ANY KIND, either express or implied.
# See the License for the specific language governing permissions and
# limitations under the License.
"""Classes for running against Google's Quantum Cloud Service.

As an example, to run a circuit against the xmon simulator on the cloud,
    engine = cirq.google.Engine(api_key='mysecretapikey')
    options = cirq.google.JobConfig(project_id='my-project-id')
    result = engine.run(options, circuit, repetitions=10)

In order to run on must have access to the Quantum Engine API. Access to this
API is (as of June 22, 2018) restricted to invitation only.
"""

import base64
import enum
import random
import re
import string
import time
from collections import Iterable
from typing import Any, cast, Dict, List, Optional, Sequence, Tuple, Union

from apiclient import discovery
import google.protobuf as gp
from google.protobuf import any_pb2

from cirq import optimizers, circuits
from cirq.google import gate_sets
from cirq.api.google import v1, v2
from cirq.google.api import v2 as api_v2
from cirq.google.convert_to_xmon_gates import ConvertToXmonGates
from cirq.google.params import sweep_to_proto_dict
from cirq.google.programs import schedule_to_proto_dicts, unpack_results
from cirq.google.serializable_gate_set import SerializableGateSet
from cirq.schedules import Schedule, moment_by_moment_schedule
from cirq.study import ParamResolver, Sweep, Sweepable, TrialResult
from cirq.study.sweeps import Points, UnitSweep, Zip

gcs_prefix_pattern = re.compile('gs://[a-z0-9._/-]+')
TERMINAL_STATES = ['SUCCESS', 'FAILURE', 'CANCELLED']
TYPE_PREFIX = 'type.googleapis.com/'


class ProtoVersion(enum.Enum):
    """Protocol buffer version to use for requests to the quantum engine."""
    UNDEFINED = 0
    V1 = 1
    V2 = 2


# Quantum programs to run can be specified as circuits or schedules.
Program = Union[circuits.Circuit, Schedule]


class JobConfig:
    """Configuration for a program and job to run on the Quantum Engine API.

    Quantum engine has two resources: programs and jobs. Programs live
    under cloud projects. Every program may have many jobs, which represent
    scheduled or terminated programs executions. Program and job resources have
    string names. This object contains the information necessary to create a
    program and then create a job on Quantum Engine, hence running the program.
    Program ids are of the form
        `projects/project_id/programs/program_id`
    while job ids are of the form
        `projects/project_id/programs/program_id/jobs/job_id`
    """

    def __init__(self,
                 project_id: Optional[str] = None,
                 program_id: Optional[str] = None,
                 job_id: Optional[str] = None,
                 gcs_prefix: Optional[str] = None,
                 gcs_program: Optional[str] = None,
                 gcs_results: Optional[str] = None) -> None:
        """Configuration for a job that is run on Quantum Engine.

        Requires project_id.

        Args:
            project_id: The project id string of the Google Cloud Project to
                use. Programs and Jobs will be created under this project id.
                If this is set to None, the engine's default project id will be
                used instead. If that also isn't set, calls will fail.
            program_id: Id of the program to create, defaults to a random
                version of 'prog-ABCD'.
            job_id: Id of the job to create, defaults to 'job-0'.
            gcs_prefix: Google Cloud Storage bucket and object prefix to use
                for storing programs and results. The bucket will be created if
                needed. Must be in the form "gs://bucket-name/object-prefix/".
            gcs_program: Explicit override for the program storage location.
            gcs_results: Explicit override for the results storage location.
        """
        self.project_id = project_id
        self.program_id = program_id
        self.job_id = job_id
        self.gcs_prefix = gcs_prefix
        self.gcs_program = gcs_program
        self.gcs_results = gcs_results

    def copy(self):
        return JobConfig(project_id=self.project_id,
                         program_id=self.program_id,
                         job_id=self.job_id,
                         gcs_prefix=self.gcs_prefix,
                         gcs_program=self.gcs_program,
                         gcs_results=self.gcs_results)

    def __repr__(self):
        return ('JobConfig(project_id={!r}, '
                'program_id={!r}, '
                'job_id={!r}, '
                'gcs_prefix={!r}, '
                'gcs_program={!r}, '
                'gcs_results={!r})').format(self.project_id, self.program_id,
                                            self.job_id, self.gcs_prefix,
                                            self.gcs_program, self.gcs_results)


class Engine:
    """Runs programs via the Quantum Engine API.

    This class has methods for creating programs and jobs that execute on
    Quantum Engine:
        run
        run_sweep

    Another set of methods return information about programs and jobs that
    have been previously created on the Quantum Engine:
        get_program
        get_job
        get_job_results

    Finally, the engine has methods to update existing programs and jobs:
        cancel_job
        set_program_labels
        add_program_labels
        remove_program_labels
        set_job_labels
        add_job_labels
        remove_job_labels
    """

    def __init__(self,
                 api_key: Optional[str] = None,
                 api: str = 'quantum',
                 version: str = 'v1alpha1',
                 default_project_id: Optional[str] = None,
                 discovery_url: Optional[str] = None,
                 default_gcs_prefix: Optional[str] = None,
<<<<<<< HEAD
=======
                 proto_version: ProtoVersion = ProtoVersion.V1,
>>>>>>> f1d102d9
                 **kwargs) -> None:
        """Engine service client.

        Args:
            api_key: API key to use to retrieve discovery doc.
            api: API name.
            version: API version.
            default_project_id: A fallback project_id to use when one isn't
                specified in the JobConfig given to 'run' methods.
                See JobConfig for more information on project_id.
            discovery_url: Discovery url for the API. If not supplied, uses
                Google's default api.googleapis.com endpoint.
            default_gcs_prefix: A fallback gcs_prefix to use when one isn't
                specified in the JobConfig given to 'run' methods.
                See JobConfig for more information on gcs_prefix.
        """
        self.api_key = api_key
        self.api = api
        self.default_project_id = default_project_id
        self.version = version
        self.discovery_url = discovery_url or ('https://{api}.googleapis.com/'
                                               '$discovery/rest'
                                               '?version={apiVersion}')
        self.default_gcs_prefix = default_gcs_prefix
        self.proto_version = proto_version

<<<<<<< HEAD
        discovery_service_url = (
            self.discovery_url if self.api_key is None else
            ("%s&key=%s" %
             (self.discovery_url, urllib.parse.quote_plus(self.api_key))))
=======
        discovery_service_url = self.discovery_url
        if self.api_key is not None:
            discovery_service_url += '&key={}'.format(self.api_key)
>>>>>>> f1d102d9
        self.service = discovery.build(
            self.api,
            self.version,
            discoveryServiceUrl=discovery_service_url,
            **kwargs)

    def run(
            self,
            *,  # Force keyword args.
            program: Program,
            job_config: Optional[JobConfig] = None,
            param_resolver: ParamResolver = ParamResolver({}),
            repetitions: int = 1,
            priority: int = 50,
            processor_ids: Sequence[str] = ('xmonsim',),
            gate_set: SerializableGateSet = gate_sets.XMON) -> TrialResult:
        """Runs the supplied Circuit or Schedule via Quantum Engine.

        Args:
            program: The Circuit or Schedule to execute. If a circuit is
                provided, a moment by moment schedule will be used.
            job_config: Configures the names of programs and jobs.
            param_resolver: Parameters to run with the program.
            repetitions: The number of repetitions to simulate.
            priority: The priority to run at, 0-100.
            processor_ids: The engine processors to run against.
            gate_set: The gate set used to serialize the circuit. The gate set
                must be supported by the selected processor.

        Returns:
            A single TrialResult for this run.
        """
        return list(
            self.run_sweep(program=program,
                           job_config=job_config,
                           params=[param_resolver],
                           repetitions=repetitions,
                           priority=priority,
                           processor_ids=processor_ids,
                           gate_set=gate_set))[0]

    def _infer_project_id(self, job_config) -> None:
        if job_config.project_id is not None:
            return

        if self.default_project_id is not None:
            job_config.project_id = self.default_project_id
            return

        raise ValueError("Need a cloud project id. "
                         "This engine has default_project_id=None and "
                         "the given JobConfig has project_id=None. "
                         "One or the other must be set.")

    def _infer_gcs_prefix(self, job_config: JobConfig) -> None:
        if job_config.project_id is None:
            raise ValueError("Must infer project_id before gcs_prefix.")
        project_id = cast(str, job_config.project_id)

        gcs_prefix = (job_config.gcs_prefix or self.default_gcs_prefix or
                      'gs://gqe-' + project_id[project_id.rfind(':') + 1:])
        if gcs_prefix and not gcs_prefix.endswith('/'):
            gcs_prefix += '/'

        if not gcs_prefix_pattern.match(gcs_prefix):
            raise ValueError('gcs_prefix must be of the form "gs://'
                             '<bucket name and optional object prefix>/"')

        job_config.gcs_prefix = gcs_prefix

    def _infer_program_id(self, job_config: JobConfig) -> None:
        if job_config.program_id is not None:
            return

        random_digits = [
            random.choice(string.ascii_uppercase + string.digits)
            for _ in range(6)
        ]
        job_config.program_id = 'prog-' + ''.join(random_digits)

    def _infer_job_id(self, job_config: JobConfig) -> None:
        if job_config.job_id is None:
            job_config.job_id = 'job-0'

    def _infer_gcs_program(self, job_config: JobConfig) -> None:
        if job_config.gcs_prefix is None:
            raise ValueError("Must infer gcs_prefix before gcs_program.")

        if job_config.gcs_program is None:
            job_config.gcs_program = '{}programs/{}/{}'.format(
                job_config.gcs_prefix, job_config.program_id,
                job_config.program_id)

    def _infer_gcs_results(self, job_config: JobConfig) -> None:
        if job_config.gcs_prefix is None:
            raise ValueError("Must infer gcs_prefix before gcs_results.")

        if job_config.gcs_results is None:
            job_config.gcs_results = '{}programs/{}/jobs/{}'.format(
                job_config.gcs_prefix, job_config.program_id, job_config.job_id)

    def implied_job_config(self, job_config: Optional[JobConfig]) -> JobConfig:
        implied_job_config = (JobConfig()
                              if job_config is None else job_config.copy())

        # Note: inference order is important. Later ones may need earlier ones.
        self._infer_project_id(implied_job_config)
        self._infer_gcs_prefix(implied_job_config)
        self._infer_program_id(implied_job_config)
        self._infer_job_id(implied_job_config)
        self._infer_gcs_program(implied_job_config)
        self._infer_gcs_results(implied_job_config)

        return implied_job_config

<<<<<<< HEAD
    def program_as_schedule(self, program: Union[circuits.Circuit, Schedule]
                           ) -> Schedule:
=======
    def program_as_schedule(self, program: Program) -> Schedule:
>>>>>>> f1d102d9
        if isinstance(program, circuits.Circuit):
            device = program.device
            circuit_copy = program.copy()
            ConvertToXmonGates().optimize_circuit(circuit_copy)
            optimizers.DropEmptyMoments().optimize_circuit(circuit_copy)
            device.validate_circuit(circuit_copy)
            return moment_by_moment_schedule(device, circuit_copy)

        if isinstance(program, Schedule):
            return program

        raise TypeError('Unexpected program type.')

    def run_sweep(
            self,
            *,  # Force keyword args.
            program: Program,
            job_config: Optional[JobConfig] = None,
            params: Sweepable = None,
            repetitions: int = 1,
            priority: int = 500,
            processor_ids: Sequence[str] = ('xmonsim',),
            gate_set: SerializableGateSet = gate_sets.XMON) -> 'EngineJob':
        """Runs the supplied Circuit or Schedule via Quantum Engine.

        In contrast to run, this runs across multiple parameter sweeps, and
        does not block until a result is returned.

        Args:
            program: The Circuit or Schedule to execute. If a circuit is
                provided, a moment by moment schedule will be used.
            job_config: Configures the names of programs and jobs.
            params: Parameters to run with the program.
            repetitions: The number of circuit repetitions to run.
            priority: The priority to run at, 0-100.
            processor_ids: The engine processors to run against.
            gate_set: The gate set used to serialize the circuit. The gate set
                must be supported by the selected processor

        Returns:
            An EngineJob. If this is iterated over it returns a list of
            TrialResults, one for each parameter sweep.
        """

        job_config = self.implied_job_config(job_config)

        # Check program to run and program parameters.
        if not 0 <= priority < 1000:
            raise ValueError('priority must be between 0 and 1000')

        sweeps = _sweepable_to_sweeps(params or ParamResolver({}))
        if self.proto_version == ProtoVersion.V1:
            code, run_context = self._serialize_program_v1(
                program, sweeps, repetitions)
        elif self.proto_version == ProtoVersion.V2:
            code, run_context = self._serialize_program_v2(
                program, sweeps, repetitions, gate_set)
        else:
            raise ValueError('invalid proto version: {}'.format(
                self.proto_version))

<<<<<<< HEAD
        program_dict['parameter_sweeps'] = [
            sweep_to_proto_dict(sweep, repetitions) for sweep in sweeps
        ]
        program_dict['operations'] = [
            op for op in schedule_to_proto_dicts(schedule)
        ]
        code = {'@type': 'type.googleapis.com/cirq.api.google.v1.Program'}
        code.update(program_dict)
=======
        # Create program.
>>>>>>> f1d102d9
        request = {
            'name':
            'projects/%s/programs/%s' % (
                job_config.project_id,
                job_config.program_id,
            ),
            'gcs_code_location': {
                'uri': job_config.gcs_program
            },
            'code':
            code,
        }
        response = self.service.projects().programs().create(
            parent='projects/%s' % job_config.project_id,
            body=request).execute()

        # Create job.
        request = {
            'name': '%s/jobs/%s' % (response['name'], job_config.job_id),
            'output_config': {
                'gcs_results_location': {
                    'uri': job_config.gcs_results
                }
            },
            'scheduling_config': {
                'priority': priority,
                'processor_selector': {
                    'processor_names': [
                        'projects/%s/processors/%s' %
                        (job_config.project_id, processor_id)
                        for processor_id in processor_ids
                    ]
                }
            },
            'run_context': run_context
        }
        response = self.service.projects().programs().jobs().create(
            parent=response['name'], body=request).execute()

        return EngineJob(job_config, response, self)

    def _serialize_program_v1(self, program: Program, sweeps: List[Sweep],
                              repetitions: int
                             ) -> Tuple[Dict[str, Any], Dict[str, Any]]:
        schedule = self.program_as_schedule(program)
        schedule.device.validate_schedule(schedule)

        program_descriptor = v1.program_pb2.Program.DESCRIPTOR
        program_dict = {}  # type: Dict[str, Any]
        program_dict['@type'] = TYPE_PREFIX + program_descriptor.full_name
        program_dict['operations'] = [
            op for op in schedule_to_proto_dicts(schedule)
        ]

        context_descriptor = v1.program_pb2.RunContext.DESCRIPTOR
        context_dict = {}  # type: Dict[str, Any]
        context_dict['@type'] = TYPE_PREFIX + context_descriptor.full_name
        context_dict['parameter_sweeps'] = [
            sweep_to_proto_dict(sweep, repetitions) for sweep in sweeps
        ]
        return program_dict, context_dict

    def _serialize_program_v2(self, program: Program, sweeps: List[Sweep],
                              repetitions: int, gate_set: SerializableGateSet
                             ) -> Tuple[Dict[str, Any], Dict[str, Any]]:
        if isinstance(program, Schedule):
            program.device.validate_schedule(program)

        program = gate_set.serialize(program)

        run_context = v2.run_context_pb2.RunContext()
        for sweep in sweeps:
            sweep_proto = run_context.parameter_sweeps.add()
            sweep_proto.repetitions = repetitions
            api_v2.sweep_to_proto(sweep, out=sweep_proto.sweep)

        def any_dict(message: gp.message.Message) -> Dict[str, Any]:
            any_message = any_pb2.Any()
            any_message.Pack(message)
            return gp.json_format.MessageToDict(any_message)

        return any_dict(program), any_dict(run_context)

    def get_program(self, program_resource_name: str) -> Dict:
        """Returns the previously created quantum program.

        Params:
            program_resource_name: A string of the form
                `projects/project_id/programs/program_id`.

        Returns:
            A dictionary containing the metadata and the program.
        """
        return self.service.projects().programs().get(
            name=program_resource_name).execute()

    def get_job(self, job_resource_name: str) -> Dict:
        """Returns metadata about a previously created job.

        See get_job_result if you want the results of the job and not just
        metadata about the job.

        Params:
            job_resource_name: A string of the form
                `projects/project_id/programs/program_id/jobs/job_id`.

        Returns:
            A dictionary containing the metadata.
        """
        return self.service.projects().programs().jobs().get(
            name=job_resource_name).execute()

    def get_job_results(self, job_resource_name: str) -> List[TrialResult]:
        """Returns the actual results (not metadata) of a completed job.

        Params:
            job_resource_name: A string of the form
                `projects/project_id/programs/program_id/jobs/job_id`.

        Returns:
            An iterable over the TrialResult, one per parameter in the
            parameter sweep.
        """
        response = self.service.projects().programs().jobs().getResult(
            parent=job_resource_name).execute()
        result = response['result']
        result_type = result['@type'][len(TYPE_PREFIX):]

        if result_type == 'cirq.api.google.v1.Result':
            return self._get_job_results_v1(response['result'])
        if result_type == 'cirq.api.google.v2.Result':
            return self._get_job_results_v2(response['result'])
        raise ValueError('invalid result proto version: {}'.format(
            self.proto_version))

    def _get_job_results_v1(self, result: Dict[str, Any]) -> List[TrialResult]:
        trial_results = []
        for sweep_result in result['sweepResults']:
            sweep_repetitions = sweep_result['repetitions']
            key_sizes = [(m['key'], len(m['qubits']))
                         for m in sweep_result['measurementKeys']]
            for result in sweep_result['parameterizedResults']:
                data = base64.standard_b64decode(result['measurementResults'])
                measurements = unpack_results(data, sweep_repetitions,
                                              key_sizes)

                trial_results.append(
                    TrialResult(params=ParamResolver(
                        result.get('params', {}).get('assignments', {})),
<<<<<<< HEAD
                                repetitions=sweep_repetitions,
=======
>>>>>>> f1d102d9
                                measurements=measurements))
        return trial_results

    def _get_job_results_v2(self,
                            result_dict: Dict[str, Any]) -> List[TrialResult]:
        result_any = any_pb2.Any()
        gp.json_format.ParseDict(result_dict, result_any)
        result = v2.result_pb2.Result()
        result_any.Unpack(result)

        sweep_results = api_v2.results_from_proto(result)
        # Flatten to single list to match to sampler api.
        return [
            trial_result for sweep_result in sweep_results
            for trial_result in sweep_result
        ]

    def cancel_job(self, job_resource_name: str):
        """Cancels the given job.

        See also the cancel method on EngineJob.

        Params:
            job_resource_name: A string of the form
                `projects/project_id/programs/program_id/jobs/job_id`.
        """
        self.service.projects().programs().jobs().cancel(name=job_resource_name,
                                                         body={}).execute()

    def _set_program_labels(self, program_resource_name: str,
                            labels: Dict[str, str], fingerprint: str):
        self.service.projects().programs().patch(name=program_resource_name,
                                                 body={
                                                     'name':
                                                     program_resource_name,
                                                     'labels': labels,
                                                     'labelFingerprint':
                                                     fingerprint
                                                 },
                                                 updateMask='labels').execute()

    def set_program_labels(self, program_resource_name: str,
                           labels: Dict[str, str]):
        job = self.get_program(program_resource_name)
        self._set_program_labels(program_resource_name, labels,
                                 job.get('labelFingerprint', ''))

    def add_program_labels(self, program_resource_name: str,
                           labels: Dict[str, str]):
        job = self.get_program(program_resource_name)
        old_labels = job.get('labels', {})
        new_labels = old_labels.copy()
        new_labels.update(labels)
        if new_labels != old_labels:
            fingerprint = job.get('labelFingerprint', '')
            self._set_program_labels(program_resource_name, new_labels,
                                     fingerprint)

    def remove_program_labels(self, program_resource_name: str,
                              label_keys: List[str]):
        job = self.get_program(program_resource_name)
        old_labels = job.get('labels', {})
        new_labels = old_labels.copy()
        for key in label_keys:
            new_labels.pop(key, None)
        if new_labels != old_labels:
            fingerprint = job.get('labelFingerprint', '')
            self._set_program_labels(program_resource_name, new_labels,
                                     fingerprint)

    def _set_job_labels(self, job_resource_name: str, labels: Dict[str, str],
                        fingerprint: str):
        self.service.projects().programs().jobs().patch(
            name=job_resource_name,
            body={
                'name': job_resource_name,
                'labels': labels,
                'labelFingerprint': fingerprint
            },
            updateMask='labels').execute()

    def set_job_labels(self, job_resource_name: str, labels: Dict[str, str]):
        job = self.get_job(job_resource_name)
        self._set_job_labels(job_resource_name, labels,
                             job.get('labelFingerprint', ''))

    def add_job_labels(self, job_resource_name: str, labels: Dict[str, str]):
        job = self.get_job(job_resource_name)
        old_labels = job.get('labels', {})
        new_labels = old_labels.copy()
        new_labels.update(labels)
        if new_labels != old_labels:
            fingerprint = job.get('labelFingerprint', '')
            self._set_job_labels(job_resource_name, new_labels, fingerprint)

    def remove_job_labels(self, job_resource_name: str, label_keys: List[str]):
        job = self.get_job(job_resource_name)
        old_labels = job.get('labels', {})
        new_labels = old_labels.copy()
        for key in label_keys:
            new_labels.pop(key, None)
        if new_labels != old_labels:
            fingerprint = job.get('labelFingerprint', '')
            self._set_job_labels(job_resource_name, new_labels, fingerprint)


class EngineJob:
    """A job created via the Quantum Engine API.

    This job may be in a variety of states. It may be scheduling, it may be
    executing on a machine, or it may have entered a terminal state
    (either succeeding or failing).

    Attributes:
      job_config: The JobConfig used to create the job.
      job_resource_name: The full resource name of the engine job.
    """

    def __init__(self, job_config: JobConfig, job: Dict,
                 engine: Engine) -> None:
        """A job submitted to the engine.

        Args:
            job_config: The JobConfig used to create the job.
            job: A full Job Dict.
            engine: Engine connected to the job.
        """
        self.job_config = job_config
        self._job = job
        self._engine = engine
        self.job_resource_name = job['name']
        self.program_resource_name = self.job_resource_name.split('/jobs')[0]
        self._results = None  # type: Optional[List[TrialResult]]

    def _update_job(self):
        if self._job['executionStatus']['state'] not in TERMINAL_STATES:
            self._job = self._engine.get_job(self.job_resource_name)
        return self._job

    def status(self):
        """Return the execution status of the job."""
        return self._update_job()['executionStatus']['state']

    def cancel(self):
        """Cancel the job."""
        self._engine.cancel_job(self.job_resource_name)

    def results(self) -> List[TrialResult]:
        """Returns the job results, blocking until the job is complete.
        """
        if not self._results:
            job = self._update_job()
            for _ in range(1000):
                if job['executionStatus']['state'] in TERMINAL_STATES:
                    break
                time.sleep(0.5)
                job = self._update_job()
            if job['executionStatus']['state'] != 'SUCCESS':
                raise RuntimeError(
                    'Job %s did not succeed. It is in state %s.' %
                    (job['name'], job['executionStatus']['state']))
            self._results = self._engine.get_job_results(self.job_resource_name)
        return self._results

    def __iter__(self):
        return self.results().__iter__()


def _sweepable_to_sweeps(sweepable: Sweepable) -> List[Sweep]:
    if isinstance(sweepable, ParamResolver):
        return [_resolver_to_sweep(sweepable)]
    if isinstance(sweepable, Sweep):
        return [sweepable]
    if isinstance(sweepable, Iterable):
        iterable = cast(Iterable, sweepable)
        if isinstance(next(iter(iterable)), Sweep):
            sweeps = iterable
            return list(sweeps)

        resolvers = iterable
        return [_resolver_to_sweep(p) for p in resolvers]

    raise TypeError('Unexpected Sweepable.')  # coverage: ignore


def _resolver_to_sweep(resolver: ParamResolver) -> Sweep:
<<<<<<< HEAD
    return Zip(
        *[Points(key, [value])
          for key, value in resolver.param_dict.items()]) if len(
              resolver.param_dict) else UnitSweep
=======
    params = resolver.param_dict
    if not params:
        return UnitSweep
    return Zip(*[Points(key, [value]) for key, value in params.items()])
>>>>>>> f1d102d9
<|MERGE_RESOLUTION|>--- conflicted
+++ resolved
@@ -11,6 +11,7 @@
 # WITHOUT WARRANTIES OR CONDITIONS OF ANY KIND, either express or implied.
 # See the License for the specific language governing permissions and
 # limitations under the License.
+
 """Classes for running against Google's Quantum Cloud Service.
 
 As an example, to run a circuit against the xmon simulator on the cloud,
@@ -110,12 +111,13 @@
         self.gcs_results = gcs_results
 
     def copy(self):
-        return JobConfig(project_id=self.project_id,
-                         program_id=self.program_id,
-                         job_id=self.job_id,
-                         gcs_prefix=self.gcs_prefix,
-                         gcs_program=self.gcs_program,
-                         gcs_results=self.gcs_results)
+        return JobConfig(
+            project_id=self.project_id,
+            program_id=self.program_id,
+            job_id=self.job_id,
+            gcs_prefix=self.gcs_prefix,
+            gcs_program=self.gcs_program,
+            gcs_results=self.gcs_results)
 
     def __repr__(self):
         return ('JobConfig(project_id={!r}, '
@@ -159,10 +161,7 @@
                  default_project_id: Optional[str] = None,
                  discovery_url: Optional[str] = None,
                  default_gcs_prefix: Optional[str] = None,
-<<<<<<< HEAD
-=======
                  proto_version: ProtoVersion = ProtoVersion.V1,
->>>>>>> f1d102d9
                  **kwargs) -> None:
         """Engine service client.
 
@@ -189,16 +188,9 @@
         self.default_gcs_prefix = default_gcs_prefix
         self.proto_version = proto_version
 
-<<<<<<< HEAD
-        discovery_service_url = (
-            self.discovery_url if self.api_key is None else
-            ("%s&key=%s" %
-             (self.discovery_url, urllib.parse.quote_plus(self.api_key))))
-=======
         discovery_service_url = self.discovery_url
         if self.api_key is not None:
             discovery_service_url += '&key={}'.format(self.api_key)
->>>>>>> f1d102d9
         self.service = discovery.build(
             self.api,
             self.version,
@@ -248,18 +240,22 @@
             job_config.project_id = self.default_project_id
             return
 
-        raise ValueError("Need a cloud project id. "
-                         "This engine has default_project_id=None and "
-                         "the given JobConfig has project_id=None. "
-                         "One or the other must be set.")
+        raise ValueError(
+            "Need a cloud project id. "
+            "This engine has default_project_id=None and "
+            "the given JobConfig has project_id=None. "
+            "One or the other must be set.")
 
     def _infer_gcs_prefix(self, job_config: JobConfig) -> None:
         if job_config.project_id is None:
             raise ValueError("Must infer project_id before gcs_prefix.")
         project_id = cast(str, job_config.project_id)
 
-        gcs_prefix = (job_config.gcs_prefix or self.default_gcs_prefix or
-                      'gs://gqe-' + project_id[project_id.rfind(':') + 1:])
+        gcs_prefix = (
+            job_config.gcs_prefix or
+            self.default_gcs_prefix or
+            'gs://gqe-' + project_id[project_id.rfind(':') + 1:]
+        )
         if gcs_prefix and not gcs_prefix.endswith('/'):
             gcs_prefix += '/'
 
@@ -289,7 +285,8 @@
 
         if job_config.gcs_program is None:
             job_config.gcs_program = '{}programs/{}/{}'.format(
-                job_config.gcs_prefix, job_config.program_id,
+                job_config.gcs_prefix,
+                job_config.program_id,
                 job_config.program_id)
 
     def _infer_gcs_results(self, job_config: JobConfig) -> None:
@@ -298,11 +295,14 @@
 
         if job_config.gcs_results is None:
             job_config.gcs_results = '{}programs/{}/jobs/{}'.format(
-                job_config.gcs_prefix, job_config.program_id, job_config.job_id)
+                job_config.gcs_prefix,
+                job_config.program_id,
+                job_config.job_id)
 
     def implied_job_config(self, job_config: Optional[JobConfig]) -> JobConfig:
         implied_job_config = (JobConfig()
-                              if job_config is None else job_config.copy())
+                              if job_config is None
+                              else job_config.copy())
 
         # Note: inference order is important. Later ones may need earlier ones.
         self._infer_project_id(implied_job_config)
@@ -314,12 +314,7 @@
 
         return implied_job_config
 
-<<<<<<< HEAD
-    def program_as_schedule(self, program: Union[circuits.Circuit, Schedule]
-                           ) -> Schedule:
-=======
     def program_as_schedule(self, program: Program) -> Schedule:
->>>>>>> f1d102d9
         if isinstance(program, circuits.Circuit):
             device = program.device
             circuit_copy = program.copy()
@@ -381,29 +376,12 @@
             raise ValueError('invalid proto version: {}'.format(
                 self.proto_version))
 
-<<<<<<< HEAD
-        program_dict['parameter_sweeps'] = [
-            sweep_to_proto_dict(sweep, repetitions) for sweep in sweeps
-        ]
-        program_dict['operations'] = [
-            op for op in schedule_to_proto_dicts(schedule)
-        ]
-        code = {'@type': 'type.googleapis.com/cirq.api.google.v1.Program'}
-        code.update(program_dict)
-=======
         # Create program.
->>>>>>> f1d102d9
         request = {
-            'name':
-            'projects/%s/programs/%s' % (
-                job_config.project_id,
-                job_config.program_id,
-            ),
-            'gcs_code_location': {
-                'uri': job_config.gcs_program
-            },
-            'code':
-            code,
+            'name': 'projects/%s/programs/%s' % (job_config.project_id,
+                                                 job_config.program_id,),
+            'gcs_code_location': {'uri': job_config.gcs_program},
+            'code': code,
         }
         response = self.service.projects().programs().create(
             parent='projects/%s' % job_config.project_id,
@@ -542,10 +520,6 @@
                 trial_results.append(
                     TrialResult(params=ParamResolver(
                         result.get('params', {}).get('assignments', {})),
-<<<<<<< HEAD
-                                repetitions=sweep_repetitions,
-=======
->>>>>>> f1d102d9
                                 measurements=measurements))
         return trial_results
 
@@ -572,20 +546,16 @@
             job_resource_name: A string of the form
                 `projects/project_id/programs/program_id/jobs/job_id`.
         """
-        self.service.projects().programs().jobs().cancel(name=job_resource_name,
-                                                         body={}).execute()
+        self.service.projects().programs().jobs().cancel(
+            name=job_resource_name, body={}).execute()
 
     def _set_program_labels(self, program_resource_name: str,
                             labels: Dict[str, str], fingerprint: str):
-        self.service.projects().programs().patch(name=program_resource_name,
-                                                 body={
-                                                     'name':
-                                                     program_resource_name,
-                                                     'labels': labels,
-                                                     'labelFingerprint':
-                                                     fingerprint
-                                                 },
-                                                 updateMask='labels').execute()
+        self.service.projects().programs().patch(
+            name=program_resource_name,
+            body={'name': program_resource_name, 'labels': labels,
+                  'labelFingerprint': fingerprint},
+            updateMask='labels').execute()
 
     def set_program_labels(self, program_resource_name: str,
                            labels: Dict[str, str]):
@@ -620,11 +590,8 @@
                         fingerprint: str):
         self.service.projects().programs().jobs().patch(
             name=job_resource_name,
-            body={
-                'name': job_resource_name,
-                'labels': labels,
-                'labelFingerprint': fingerprint
-            },
+            body={'name': job_resource_name, 'labels': labels,
+                  'labelFingerprint': fingerprint},
             updateMask='labels').execute()
 
     def set_job_labels(self, job_resource_name: str, labels: Dict[str, str]):
@@ -664,7 +631,9 @@
       job_resource_name: The full resource name of the engine job.
     """
 
-    def __init__(self, job_config: JobConfig, job: Dict,
+    def __init__(self,
+                 job_config: JobConfig,
+                 job: Dict,
                  engine: Engine) -> None:
         """A job submitted to the engine.
 
@@ -705,9 +674,10 @@
                 job = self._update_job()
             if job['executionStatus']['state'] != 'SUCCESS':
                 raise RuntimeError(
-                    'Job %s did not succeed. It is in state %s.' %
-                    (job['name'], job['executionStatus']['state']))
-            self._results = self._engine.get_job_results(self.job_resource_name)
+                    'Job %s did not succeed. It is in state %s.' % (
+                        job['name'], job['executionStatus']['state']))
+            self._results = self._engine.get_job_results(
+                self.job_resource_name)
         return self._results
 
     def __iter__(self):
@@ -732,14 +702,7 @@
 
 
 def _resolver_to_sweep(resolver: ParamResolver) -> Sweep:
-<<<<<<< HEAD
-    return Zip(
-        *[Points(key, [value])
-          for key, value in resolver.param_dict.items()]) if len(
-              resolver.param_dict) else UnitSweep
-=======
     params = resolver.param_dict
     if not params:
         return UnitSweep
-    return Zip(*[Points(key, [value]) for key, value in params.items()])
->>>>>>> f1d102d9
+    return Zip(*[Points(key, [value]) for key, value in params.items()])