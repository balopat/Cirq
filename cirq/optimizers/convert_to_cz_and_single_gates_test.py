# Copyright 2018 The Cirq Developers
#
# Licensed under the Apache License, Version 2.0 (the "License");
# you may not use this file except in compliance with the License.
# You may obtain a copy of the License at
#
#     https://www.apache.org/licenses/LICENSE-2.0
#
# Unless required by applicable law or agreed to in writing, software
# distributed under the License is distributed on an "AS IS" BASIS,
# WITHOUT WARRANTIES OR CONDITIONS OF ANY KIND, either express or implied.
# See the License for the specific language governing permissions and
# limitations under the License.

import pytest

import numpy as np

import cirq


<<<<<<< HEAD
def test_avoids_infinite_cycle_when_matrix_available():

    class OtherX(cirq.SingleQubitGate):
=======
def test_avoids_decompose_when_matrix_available():

    class OtherXX(cirq.TwoQubitGate):
>>>>>>> f337ff37
        # coverage: ignore
        def _unitary_(self) -> np.ndarray:
            m = np.array([[0, 1], [1, 0]])
            return np.kron(m, m)

        def _decompose_(self, qubits):
            assert False

    class OtherOtherXX(cirq.TwoQubitGate):
        # coverage: ignore
        def _unitary_(self) -> np.ndarray:
            m = np.array([[0, 1], [1, 0]])
            return np.kron(m, m)

        def _decompose_(self, qubits):
            assert False

    a, b = cirq.LineQubit.range(2)
    c = cirq.Circuit.from_ops(OtherXX()(a, b), OtherOtherXX()(a, b))
    cirq.ConvertToCzAndSingleGates().optimize_circuit(c)
    assert len(c) == 2


def test_kak_decomposes_unknown_two_qubit_gate():
    q0, q1 = cirq.LineQubit.range(2)
    circuit = cirq.Circuit.from_ops(cirq.ISWAP(q0, q1))
    c_orig = cirq.Circuit(circuit)
    cirq.ConvertToCzAndSingleGates().optimize_circuit(circuit)

    assert sum(1 for op in circuit.all_operations()
                 if len(op.qubits) > 1) == 2
    assert sum(1 for op in circuit.all_operations()
               if cirq.op_gate_of_type(op, cirq.CZPowGate)) == 2
    assert all(op.gate.exponent == 1
               for op in circuit.all_operations()
               if cirq.op_gate_of_type(op, cirq.CZPowGate))
<<<<<<< HEAD
    cirq.testing.assert_allclose_up_to_global_phase(circuit.to_unitary_matrix(),
                                                    c_orig.to_unitary_matrix(),
=======
    cirq.testing.assert_allclose_up_to_global_phase(circuit.unitary(),
                                                    c_orig.unitary(),
>>>>>>> f337ff37
                                                    atol=1e-7)


def test_composite_gates_without_matrix():
    class CompositeDummy(cirq.SingleQubitGate):
        def _decompose_(self, qubits):
            yield cirq.X(qubits[0])
            yield cirq.Y(qubits[0]) ** 0.5

    class CompositeDummy2(cirq.TwoQubitGate):
        def _decompose_(self, qubits):
            yield cirq.CZ(qubits[0], qubits[1])
            yield CompositeDummy()(qubits[1])

    q0, q1 = cirq.LineQubit.range(2)
    circuit = cirq.Circuit.from_ops(
        CompositeDummy()(q0),
        CompositeDummy2()(q0, q1),
    )
    expected = cirq.Circuit.from_ops(
        cirq.X(q0),
        cirq.Y(q0) ** 0.5,
        cirq.CZ(q0, q1),
        cirq.X(q1),
        cirq.Y(q1) ** 0.5,
    )
    c_orig = cirq.Circuit(circuit)
    cirq.ConvertToCzAndSingleGates().optimize_circuit(circuit)

<<<<<<< HEAD
    cirq.testing.assert_allclose_up_to_global_phase(
        circuit.to_unitary_matrix(), expected.to_unitary_matrix(), atol=1e-7)
    cirq.testing.assert_allclose_up_to_global_phase(circuit.to_unitary_matrix(),
                                                    c_orig.to_unitary_matrix(),
=======
    cirq.testing.assert_allclose_up_to_global_phase(circuit.unitary(),
                                                    expected.unitary(),
                                                    atol=1e-7)
    cirq.testing.assert_allclose_up_to_global_phase(circuit.unitary(),
                                                    c_orig.unitary(),
>>>>>>> f337ff37
                                                    atol=1e-7)


def test_ignore_unsupported_gate():
    class UnsupportedDummy(cirq.TwoQubitGate):
        pass

    q0, q1 = cirq.LineQubit.range(2)
    circuit = cirq.Circuit.from_ops(
        UnsupportedDummy()(q0, q1),
    )
    c_orig = cirq.Circuit(circuit)
    cirq.ConvertToCzAndSingleGates(ignore_failures=True
                                   ).optimize_circuit(circuit)

    assert circuit == c_orig


def test_fail_unsupported_gate():
    class UnsupportedDummy(cirq.TwoQubitGate):
        pass

    q0, q1 = cirq.LineQubit.range(2)
    circuit = cirq.Circuit.from_ops(
        UnsupportedDummy()(q0, q1),
    )
    with pytest.raises(TypeError):
        cirq.ConvertToCzAndSingleGates().optimize_circuit(circuit)


def test_passes_through_measurements():
    q0, q1, q2 = cirq.LineQubit.range(3)
    circuit = cirq.Circuit.from_ops(
        cirq.measure(q0, key='m0'),
        cirq.measure(q1, q2, key='m1', invert_mask=(True, False)),
    )
    c_orig = cirq.Circuit(circuit)
    cirq.ConvertToCzAndSingleGates().optimize_circuit(circuit)
    assert circuit == c_orig


def test_allow_partial_czs():
    q0, q1 = cirq.LineQubit.range(2)
    circuit = cirq.Circuit.from_ops(
        cirq.CZ(q0, q1) ** 0.5,
    )
    c_orig = cirq.Circuit(circuit)
    cirq.ConvertToCzAndSingleGates(allow_partial_czs=True
                                   ).optimize_circuit(circuit)

    assert circuit == c_orig

    circuit2 = cirq.Circuit.from_ops(
        cirq.TwoQubitMatrixGate((np.array([[1, 0, 0, 0],
                                           [0, 1, 0, 0],
                                           [0, 0, 1, 0],
                                           [0, 0, 0, 1j]]))).on(q0, q1)
    )
    cirq.ConvertToCzAndSingleGates(allow_partial_czs=True
                                   ).optimize_circuit(circuit2)
    two_qubit_ops = list(circuit2.findall_operations(
                                      lambda e: len(e.qubits) == 2))
    assert len(two_qubit_ops) == 1
    gate = two_qubit_ops[0][1].gate
    assert isinstance(gate, cirq.ops.CZPowGate) and gate.exponent == 0.5


def test_dont_allow_partial_czs():
    q0, q1 = cirq.LineQubit.range(2)
    circuit = cirq.Circuit.from_ops(
        cirq.CZ(q0, q1) ** 0.5,
    )
    c_orig = cirq.Circuit(circuit)
    cirq.ConvertToCzAndSingleGates(ignore_failures=True
                                   ).optimize_circuit(circuit)

    assert sum(1 for op in circuit.all_operations()
                 if len(op.qubits) > 1) == 2
    assert sum(1 for op in circuit.all_operations()
               if cirq.op_gate_of_type(op, cirq.CZPowGate)) == 2
    assert all(op.gate.exponent % 2 == 1
               for op in circuit.all_operations()
               if cirq.op_gate_of_type(op, cirq.CZPowGate))
<<<<<<< HEAD
    cirq.testing.assert_allclose_up_to_global_phase(circuit.to_unitary_matrix(),
                                                    c_orig.to_unitary_matrix(),
=======
    cirq.testing.assert_allclose_up_to_global_phase(circuit.unitary(),
                                                    c_orig.unitary(),
>>>>>>> f337ff37
                                                    atol=1e-7)<|MERGE_RESOLUTION|>--- conflicted
+++ resolved
@@ -19,15 +19,9 @@
 import cirq
 
 
-<<<<<<< HEAD
-def test_avoids_infinite_cycle_when_matrix_available():
-
-    class OtherX(cirq.SingleQubitGate):
-=======
 def test_avoids_decompose_when_matrix_available():
 
     class OtherXX(cirq.TwoQubitGate):
->>>>>>> f337ff37
         # coverage: ignore
         def _unitary_(self) -> np.ndarray:
             m = np.array([[0, 1], [1, 0]])
@@ -57,30 +51,27 @@
     c_orig = cirq.Circuit(circuit)
     cirq.ConvertToCzAndSingleGates().optimize_circuit(circuit)
 
-    assert sum(1 for op in circuit.all_operations()
-                 if len(op.qubits) > 1) == 2
+    assert sum(1 for op in circuit.all_operations() if len(op.qubits) > 1) == 2
     assert sum(1 for op in circuit.all_operations()
                if cirq.op_gate_of_type(op, cirq.CZPowGate)) == 2
     assert all(op.gate.exponent == 1
                for op in circuit.all_operations()
                if cirq.op_gate_of_type(op, cirq.CZPowGate))
-<<<<<<< HEAD
-    cirq.testing.assert_allclose_up_to_global_phase(circuit.to_unitary_matrix(),
-                                                    c_orig.to_unitary_matrix(),
-=======
     cirq.testing.assert_allclose_up_to_global_phase(circuit.unitary(),
                                                     c_orig.unitary(),
->>>>>>> f337ff37
                                                     atol=1e-7)
 
 
 def test_composite_gates_without_matrix():
+
     class CompositeDummy(cirq.SingleQubitGate):
+
         def _decompose_(self, qubits):
             yield cirq.X(qubits[0])
-            yield cirq.Y(qubits[0]) ** 0.5
+            yield cirq.Y(qubits[0])**0.5
 
     class CompositeDummy2(cirq.TwoQubitGate):
+
         def _decompose_(self, qubits):
             yield cirq.CZ(qubits[0], qubits[1])
             yield CompositeDummy()(qubits[1])
@@ -92,52 +83,43 @@
     )
     expected = cirq.Circuit.from_ops(
         cirq.X(q0),
-        cirq.Y(q0) ** 0.5,
+        cirq.Y(q0)**0.5,
         cirq.CZ(q0, q1),
         cirq.X(q1),
-        cirq.Y(q1) ** 0.5,
+        cirq.Y(q1)**0.5,
     )
     c_orig = cirq.Circuit(circuit)
     cirq.ConvertToCzAndSingleGates().optimize_circuit(circuit)
 
-<<<<<<< HEAD
-    cirq.testing.assert_allclose_up_to_global_phase(
-        circuit.to_unitary_matrix(), expected.to_unitary_matrix(), atol=1e-7)
-    cirq.testing.assert_allclose_up_to_global_phase(circuit.to_unitary_matrix(),
-                                                    c_orig.to_unitary_matrix(),
-=======
     cirq.testing.assert_allclose_up_to_global_phase(circuit.unitary(),
                                                     expected.unitary(),
                                                     atol=1e-7)
     cirq.testing.assert_allclose_up_to_global_phase(circuit.unitary(),
                                                     c_orig.unitary(),
->>>>>>> f337ff37
                                                     atol=1e-7)
 
 
 def test_ignore_unsupported_gate():
+
     class UnsupportedDummy(cirq.TwoQubitGate):
         pass
 
     q0, q1 = cirq.LineQubit.range(2)
-    circuit = cirq.Circuit.from_ops(
-        UnsupportedDummy()(q0, q1),
-    )
+    circuit = cirq.Circuit.from_ops(UnsupportedDummy()(q0, q1),)
     c_orig = cirq.Circuit(circuit)
-    cirq.ConvertToCzAndSingleGates(ignore_failures=True
-                                   ).optimize_circuit(circuit)
+    cirq.ConvertToCzAndSingleGates(
+        ignore_failures=True).optimize_circuit(circuit)
 
     assert circuit == c_orig
 
 
 def test_fail_unsupported_gate():
+
     class UnsupportedDummy(cirq.TwoQubitGate):
         pass
 
     q0, q1 = cirq.LineQubit.range(2)
-    circuit = cirq.Circuit.from_ops(
-        UnsupportedDummy()(q0, q1),
-    )
+    circuit = cirq.Circuit.from_ops(UnsupportedDummy()(q0, q1),)
     with pytest.raises(TypeError):
         cirq.ConvertToCzAndSingleGates().optimize_circuit(circuit)
 
@@ -155,25 +137,21 @@
 
 def test_allow_partial_czs():
     q0, q1 = cirq.LineQubit.range(2)
-    circuit = cirq.Circuit.from_ops(
-        cirq.CZ(q0, q1) ** 0.5,
-    )
+    circuit = cirq.Circuit.from_ops(cirq.CZ(q0, q1)**0.5,)
     c_orig = cirq.Circuit(circuit)
-    cirq.ConvertToCzAndSingleGates(allow_partial_czs=True
-                                   ).optimize_circuit(circuit)
+    cirq.ConvertToCzAndSingleGates(
+        allow_partial_czs=True).optimize_circuit(circuit)
 
     assert circuit == c_orig
 
     circuit2 = cirq.Circuit.from_ops(
-        cirq.TwoQubitMatrixGate((np.array([[1, 0, 0, 0],
-                                           [0, 1, 0, 0],
-                                           [0, 0, 1, 0],
-                                           [0, 0, 0, 1j]]))).on(q0, q1)
-    )
-    cirq.ConvertToCzAndSingleGates(allow_partial_czs=True
-                                   ).optimize_circuit(circuit2)
-    two_qubit_ops = list(circuit2.findall_operations(
-                                      lambda e: len(e.qubits) == 2))
+        cirq.TwoQubitMatrixGate((np.array([[1, 0, 0, 0], [0, 1, 0, 0],
+                                           [0, 0, 1, 0], [0, 0, 0,
+                                                          1j]]))).on(q0, q1))
+    cirq.ConvertToCzAndSingleGates(
+        allow_partial_czs=True).optimize_circuit(circuit2)
+    two_qubit_ops = list(
+        circuit2.findall_operations(lambda e: len(e.qubits) == 2))
     assert len(two_qubit_ops) == 1
     gate = two_qubit_ops[0][1].gate
     assert isinstance(gate, cirq.ops.CZPowGate) and gate.exponent == 0.5
@@ -181,25 +159,17 @@
 
 def test_dont_allow_partial_czs():
     q0, q1 = cirq.LineQubit.range(2)
-    circuit = cirq.Circuit.from_ops(
-        cirq.CZ(q0, q1) ** 0.5,
-    )
+    circuit = cirq.Circuit.from_ops(cirq.CZ(q0, q1)**0.5,)
     c_orig = cirq.Circuit(circuit)
-    cirq.ConvertToCzAndSingleGates(ignore_failures=True
-                                   ).optimize_circuit(circuit)
+    cirq.ConvertToCzAndSingleGates(
+        ignore_failures=True).optimize_circuit(circuit)
 
-    assert sum(1 for op in circuit.all_operations()
-                 if len(op.qubits) > 1) == 2
+    assert sum(1 for op in circuit.all_operations() if len(op.qubits) > 1) == 2
     assert sum(1 for op in circuit.all_operations()
                if cirq.op_gate_of_type(op, cirq.CZPowGate)) == 2
     assert all(op.gate.exponent % 2 == 1
                for op in circuit.all_operations()
                if cirq.op_gate_of_type(op, cirq.CZPowGate))
-<<<<<<< HEAD
-    cirq.testing.assert_allclose_up_to_global_phase(circuit.to_unitary_matrix(),
-                                                    c_orig.to_unitary_matrix(),
-=======
     cirq.testing.assert_allclose_up_to_global_phase(circuit.unitary(),
                                                     c_orig.unitary(),
->>>>>>> f337ff37
                                                     atol=1e-7)