--- conflicted
+++ resolved
@@ -17,8 +17,7 @@
 from cirq.optimizers.eject_z import _try_get_known_z_half_turns
 
 
-def assert_optimizes(before: cirq.Circuit,
-                     expected: cirq.Circuit):
+def assert_optimizes(before: cirq.Circuit, expected: cirq.Circuit):
     opt = cirq.EjectZ()
 
     if cirq.has_unitary(before):
@@ -40,121 +39,114 @@
     opt = cirq.EjectZ()
     optimized = circuit.copy()
     opt.optimize_circuit(optimized)
-    has_z = any(_try_get_known_z_half_turns(op) is not None
-                for moment in optimized
-                for op in moment.operations)
+    has_z = any(
+        _try_get_known_z_half_turns(op) is not None
+        for moment in optimized
+        for op in moment.operations)
     assert not has_z
 
     cirq.testing.assert_circuits_with_terminal_measurements_are_equivalent(
-        circuit,
-        optimized,
-        atol=1e-8)
+        circuit, optimized, atol=1e-8)
 
 
 def test_single_z_stays():
     q = cirq.NamedQubit('q')
-    assert_optimizes(
-        before=cirq.Circuit([
-            cirq.Moment([cirq.Z(q)**0.5]),
-        ]),
-        expected=cirq.Circuit([
-            cirq.Moment([cirq.Z(q)**0.5]),
-        ]))
+    assert_optimizes(before=cirq.Circuit([
+        cirq.Moment([cirq.Z(q)**0.5]),
+    ]),
+                     expected=cirq.Circuit([
+                         cirq.Moment([cirq.Z(q)**0.5]),
+                     ]))
 
 
 def test_ignores_xz_and_cz():
     a = cirq.NamedQubit('a')
     b = cirq.NamedQubit('b')
-    assert_optimizes(
-        before=cirq.Circuit([
-            cirq.Moment([cirq.X(a)**0.5]),
-            cirq.Moment([cirq.Y(b)**0.5]),
-            cirq.Moment([cirq.CZ(a, b)**0.25]),
-            cirq.Moment([cirq.Y(a)**0.5]),
-            cirq.Moment([cirq.X(b)**0.5]),
-        ]),
-        expected=cirq.Circuit([
-            cirq.Moment([cirq.X(a)**0.5]),
-            cirq.Moment([cirq.Y(b)**0.5]),
-            cirq.Moment([cirq.CZ(a, b)**0.25]),
-            cirq.Moment([cirq.Y(a)**0.5]),
-            cirq.Moment([cirq.X(b)**0.5]),
-        ]))
+    assert_optimizes(before=cirq.Circuit([
+        cirq.Moment([cirq.X(a)**0.5]),
+        cirq.Moment([cirq.Y(b)**0.5]),
+        cirq.Moment([cirq.CZ(a, b)**0.25]),
+        cirq.Moment([cirq.Y(a)**0.5]),
+        cirq.Moment([cirq.X(b)**0.5]),
+    ]),
+                     expected=cirq.Circuit([
+                         cirq.Moment([cirq.X(a)**0.5]),
+                         cirq.Moment([cirq.Y(b)**0.5]),
+                         cirq.Moment([cirq.CZ(a, b)**0.25]),
+                         cirq.Moment([cirq.Y(a)**0.5]),
+                         cirq.Moment([cirq.X(b)**0.5]),
+                     ]))
 
 
 def test_early_z():
     q = cirq.NamedQubit('q')
-    assert_optimizes(
-        before=cirq.Circuit([
-            cirq.Moment([cirq.Z(q)**0.5]),
-            cirq.Moment(),
-            cirq.Moment(),
-        ]),
-        expected=cirq.Circuit([
-            cirq.Moment([cirq.Z(q)**0.5]),
-            cirq.Moment(),
-            cirq.Moment(),
-        ]))
+    assert_optimizes(before=cirq.Circuit([
+        cirq.Moment([cirq.Z(q)**0.5]),
+        cirq.Moment(),
+        cirq.Moment(),
+    ]),
+                     expected=cirq.Circuit([
+                         cirq.Moment([cirq.Z(q)**0.5]),
+                         cirq.Moment(),
+                         cirq.Moment(),
+                     ]))
 
 
 def test_multi_z_merges():
     q = cirq.NamedQubit('q')
-    assert_optimizes(
-        before=cirq.Circuit([
-            cirq.Moment([cirq.Z(q)**0.5]),
-            cirq.Moment([cirq.Z(q)**0.25]),
-        ]),
-        expected=cirq.Circuit([
-            cirq.Moment(),
-            cirq.Moment([cirq.Z(q)**0.75]),
-        ]))
+    assert_optimizes(before=cirq.Circuit([
+        cirq.Moment([cirq.Z(q)**0.5]),
+        cirq.Moment([cirq.Z(q)**0.25]),
+    ]),
+                     expected=cirq.Circuit([
+                         cirq.Moment(),
+                         cirq.Moment([cirq.Z(q)**0.75]),
+                     ]))
 
 
 def test_z_pushes_past_xy_and_phases_it():
     q = cirq.NamedQubit('q')
-    assert_optimizes(
-        before=cirq.Circuit([
-            cirq.Moment([cirq.Z(q)**0.5]),
-            cirq.Moment([cirq.Y(q)**0.25]),
-        ]),
-        expected=cirq.Circuit([
-            cirq.Moment(),
-            cirq.Moment([cirq.X(q)**0.25]),
-            cirq.Moment([cirq.Z(q)**0.5]),
-        ]))
+    assert_optimizes(before=cirq.Circuit([
+        cirq.Moment([cirq.Z(q)**0.5]),
+        cirq.Moment([cirq.Y(q)**0.25]),
+    ]),
+                     expected=cirq.Circuit([
+                         cirq.Moment(),
+                         cirq.Moment([cirq.X(q)**0.25]),
+                         cirq.Moment([cirq.Z(q)**0.5]),
+                     ]))
 
 
 def test_z_pushes_past_cz():
     a = cirq.NamedQubit('a')
     b = cirq.NamedQubit('b')
-    assert_optimizes(
-        before=cirq.Circuit([
-            cirq.Moment([cirq.Z(a)**0.5]),
-            cirq.Moment([cirq.CZ(a, b)**0.25]),
-        ]),
-        expected=cirq.Circuit([
-            cirq.Moment(),
-            cirq.Moment([cirq.CZ(a, b)**0.25]),
-            cirq.Moment([cirq.Z(a)**0.5]),
-        ]))
+    assert_optimizes(before=cirq.Circuit([
+        cirq.Moment([cirq.Z(a)**0.5]),
+        cirq.Moment([cirq.CZ(a, b)**0.25]),
+    ]),
+                     expected=cirq.Circuit([
+                         cirq.Moment(),
+                         cirq.Moment([cirq.CZ(a, b)**0.25]),
+                         cirq.Moment([cirq.Z(a)**0.5]),
+                     ]))
 
 
 def test_measurement_consumes_zs():
     q = cirq.NamedQubit('q')
-    assert_optimizes(
-        before=cirq.Circuit([
-            cirq.Moment([cirq.Z(q)**0.5]),
-            cirq.Moment([cirq.Z(q)**0.25]),
-            cirq.Moment([cirq.measure(q)]),
-        ]),
-        expected=cirq.Circuit([
-            cirq.Moment(),
-            cirq.Moment(),
-            cirq.Moment([cirq.measure(q)]),
-        ]))
+    assert_optimizes(before=cirq.Circuit([
+        cirq.Moment([cirq.Z(q)**0.5]),
+        cirq.Moment([cirq.Z(q)**0.25]),
+        cirq.Moment([cirq.measure(q)]),
+    ]),
+                     expected=cirq.Circuit([
+                         cirq.Moment(),
+                         cirq.Moment(),
+                         cirq.Moment([cirq.measure(q)]),
+                     ]))
 
 
 def test_unphaseable_causes_earlier_merge_without_size_increase():
+
     class UnknownGate(cirq.SingleQubitGate):
         pass
 
@@ -162,28 +154,6 @@
 
     # pylint: disable=not-callable
     q = cirq.NamedQubit('q')
-<<<<<<< HEAD
-    assert_optimizes(before=cirq.Circuit([
-        cirq.Moment([cirq.Z(q)]),
-        cirq.Moment([u(q)]),
-        cirq.Moment([cirq.Z(q)**0.5]),
-        cirq.Moment([cirq.X(q)]),
-        cirq.Moment([cirq.Z(q)**0.25]),
-        cirq.Moment([cirq.X(q)]),
-        cirq.Moment([u(q)]),
-    ]),
-                     expected=cirq.Circuit([
-                         cirq.Moment([cirq.Z(q)]),
-                         cirq.Moment([u(q)]),
-                         cirq.Moment(),
-                         cirq.Moment([cirq.Y(q)**-1.0]),
-                         cirq.Moment(),
-                         cirq.Moment(
-                             [cirq.PhasedXPowGate(phase_exponent=-0.75).on(q)]),
-                         cirq.Moment([cirq.Z(q)**0.75]),
-                         cirq.Moment([u(q)]),
-                     ]))
-=======
     assert_optimizes(
         before=cirq.Circuit([
             cirq.Moment([cirq.Z(q)]),
@@ -204,68 +174,54 @@
             cirq.Moment([cirq.Z(q)**0.75]),
             cirq.Moment([u(q)]),
         ]))
->>>>>>> f337ff37
 
 
 def test_symbols_block():
     q = cirq.NamedQubit('q')
-    assert_optimizes(
-        before=cirq.Circuit([
-            cirq.Moment([cirq.Z(q)]),
-            cirq.Moment([cirq.Z(q)**sympy.Symbol('a')]),
-            cirq.Moment([cirq.Z(q)**0.25]),
-        ]),
-        expected=cirq.Circuit([
-            cirq.Moment(),
-            cirq.Moment([cirq.Z(q)**sympy.Symbol('a')]),
-            cirq.Moment([cirq.Z(q)**1.25]),
-        ]))
+    assert_optimizes(before=cirq.Circuit([
+        cirq.Moment([cirq.Z(q)]),
+        cirq.Moment([cirq.Z(q)**sympy.Symbol('a')]),
+        cirq.Moment([cirq.Z(q)**0.25]),
+    ]),
+                     expected=cirq.Circuit([
+                         cirq.Moment(),
+                         cirq.Moment([cirq.Z(q)**sympy.Symbol('a')]),
+                         cirq.Moment([cirq.Z(q)**1.25]),
+                     ]))
 
 
 def test_removes_zs():
     a = cirq.NamedQubit('a')
     b = cirq.NamedQubit('b')
 
-    assert_removes_all_z_gates(cirq.Circuit.from_ops(
-        cirq.Z(a),
-        cirq.measure(a)))
-
-    assert_removes_all_z_gates(cirq.Circuit.from_ops(
-        cirq.Z(a),
-        cirq.measure(a, b)))
-
-    assert_removes_all_z_gates(cirq.Circuit.from_ops(
-        cirq.Z(a),
-        cirq.Z(a),
-        cirq.measure(a)))
-
-    assert_removes_all_z_gates(cirq.Circuit.from_ops(
-        cirq.Z(a),
-        cirq.measure(a, key='k')))
-
-    assert_removes_all_z_gates(cirq.Circuit.from_ops(
-        cirq.Z(a),
-        cirq.X(a),
-        cirq.measure(a)))
-
-    assert_removes_all_z_gates(cirq.Circuit.from_ops(
-        cirq.Z(a),
-        cirq.X(a),
-        cirq.X(a),
-        cirq.measure(a)))
-
-    assert_removes_all_z_gates(cirq.Circuit.from_ops(
-        cirq.Z(a),
-        cirq.Z(b),
-        cirq.CZ(a, b),
-        cirq.CZ(a, b),
-        cirq.measure(a, b)))
+    assert_removes_all_z_gates(cirq.Circuit.from_ops(cirq.Z(a),
+                                                     cirq.measure(a)))
+
+    assert_removes_all_z_gates(
+        cirq.Circuit.from_ops(cirq.Z(a), cirq.measure(a, b)))
+
+    assert_removes_all_z_gates(
+        cirq.Circuit.from_ops(cirq.Z(a), cirq.Z(a), cirq.measure(a)))
+
+    assert_removes_all_z_gates(
+        cirq.Circuit.from_ops(cirq.Z(a), cirq.measure(a, key='k')))
+
+    assert_removes_all_z_gates(
+        cirq.Circuit.from_ops(cirq.Z(a), cirq.X(a), cirq.measure(a)))
+
+    assert_removes_all_z_gates(
+        cirq.Circuit.from_ops(cirq.Z(a), cirq.X(a), cirq.X(a), cirq.measure(a)))
+
+    assert_removes_all_z_gates(
+        cirq.Circuit.from_ops(cirq.Z(a), cirq.Z(b), cirq.CZ(a, b),
+                              cirq.CZ(a, b), cirq.measure(a, b)))
 
 
 def test_unknown_operation_blocks():
     q = cirq.NamedQubit('q')
 
     class UnknownOp(cirq.Operation):
+
         @property
         def qubits(self):
             return [q]
@@ -275,12 +231,11 @@
 
     u = UnknownOp()
 
-    assert_optimizes(
-        before=cirq.Circuit([
-            cirq.Moment([cirq.Z(q)]),
-            cirq.Moment([u]),
-        ]),
-        expected=cirq.Circuit([
-            cirq.Moment([cirq.Z(q)]),
-            cirq.Moment([u]),
-        ]))+    assert_optimizes(before=cirq.Circuit([
+        cirq.Moment([cirq.Z(q)]),
+        cirq.Moment([u]),
+    ]),
+                     expected=cirq.Circuit([
+                         cirq.Moment([cirq.Z(q)]),
+                         cirq.Moment([u]),
+                     ]))