--- conflicted
+++ resolved
@@ -11,7 +11,6 @@
 # WITHOUT WARRANTIES OR CONDITIONS OF ANY KIND, either express or implied.
 # See the License for the specific language governing permissions and
 # limitations under the License.
-
 """An optimization pass that combines adjacent single-qubit rotations."""
 
 from typing import Callable, List, Optional, Sequence, Tuple, cast
@@ -29,26 +28,24 @@
     def __init__(self,
                  tolerance: float = 1e-8,
                  allow_partial_czs: bool = True,
-                 post_clean_up: Callable[
-                     [Sequence[ops.Operation]], ops.OP_TREE
-                 ] = lambda op_list: op_list) -> None:
+                 post_clean_up: Callable[[Sequence[ops.Operation]], ops.
+                                         OP_TREE] = lambda op_list: op_list
+                ) -> None:
         super().__init__(post_clean_up=post_clean_up)
         self.tolerance = tolerance
         self.allow_partial_czs = allow_partial_czs
 
-    def optimization_at(self,
-                        circuit: circuits.Circuit,
-                        index: int,
+    def optimization_at(self, circuit: circuits.Circuit, index: int,
                         op: ops.Operation
-    ) -> Optional[circuits.PointOptimizationSummary]:
+                       ) -> Optional[circuits.PointOptimizationSummary]:
         if len(op.qubits) != 2:
             return None
 
-        old_operations, indices, matrix = (
-            self._scan_two_qubit_ops_into_matrix(circuit, index, op.qubits))
+        old_operations, indices, matrix = (self._scan_two_qubit_ops_into_matrix(
+            circuit, index, op.qubits))
 
-        old_interaction_count = len([old_op for old_op in old_operations
-                                     if len(old_op.qubits) == 2])
+        old_interaction_count = len(
+            [old_op for old_op in old_operations if len(old_op.qubits) == 2])
 
         switch_to_new = False
         switch_to_new |= any(
@@ -56,10 +53,10 @@
             not ops.op_gate_of_type(old_op, ops.CZPowGate)
             for old_op in old_operations)
         if not self.allow_partial_czs:
-            switch_to_new |= any(isinstance(old_op, ops.GateOperation) and
-                                 isinstance(old_op.gate, ops.CZPowGate)
-                                 and old_op.gate.exponent != 1
-                                 for old_op in old_operations)
+            switch_to_new |= any(
+                isinstance(old_op, ops.GateOperation) and isinstance(
+                    old_op.gate, ops.CZPowGate) and old_op.gate.exponent != 1
+                for old_op in old_operations)
 
         # This point cannot be optimized using this method
         if not switch_to_new and old_interaction_count <= 1:
@@ -68,30 +65,22 @@
         # Find a max-3-cz construction.
         new_operations = (
             two_qubit_decompositions.two_qubit_matrix_to_operations(
-                op.qubits[0],
-                op.qubits[1],
-                matrix,
-                self.allow_partial_czs,
-                self.tolerance,
-                False))
-        new_interaction_count = len([new_op for new_op in new_operations
-                                     if len(new_op.qubits) == 2])
+                op.qubits[0], op.qubits[1], matrix, self.allow_partial_czs,
+                self.tolerance, False))
+        new_interaction_count = len(
+            [new_op for new_op in new_operations if len(new_op.qubits) == 2])
 
         switch_to_new |= new_interaction_count < old_interaction_count
 
         if not switch_to_new:
             return None
 
-        return circuits.PointOptimizationSummary(
-            clear_span=max(indices) + 1 - index,
-            clear_qubits=op.qubits,
-            new_operations=new_operations)
+        return circuits.PointOptimizationSummary(clear_span=max(indices) + 1 -
+                                                 index,
+                                                 clear_qubits=op.qubits,
+                                                 new_operations=new_operations)
 
-<<<<<<< HEAD
-    def _op_to_matrix(self, op: Optional[ops.Operation],
-=======
     def _op_to_matrix(self, op: ops.Operation,
->>>>>>> f337ff37
                       qubits: Tuple[ops.Qid, ...]) -> Optional[np.ndarray]:
         """Determines the effect of an operation on the given qubits.
 
@@ -130,9 +119,7 @@
         return None
 
     def _scan_two_qubit_ops_into_matrix(
-            self,
-            circuit: circuits.Circuit,
-            index: Optional[int],
+            self, circuit: circuits.Circuit, index: Optional[int],
             qubits: Tuple[ops.Qid, ...]
     ) -> Tuple[List[ops.Operation], List[int], np.ndarray]:
         """Accumulates operations affecting the given pair of qubits.
