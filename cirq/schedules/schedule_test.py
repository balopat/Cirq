--- conflicted
+++ resolved
@@ -179,12 +179,6 @@
     assert schedule.query(time=zero + 3.5 * ps, duration=ps) == []
 
 
-<<<<<<< HEAD
-# In python 2, timedelta doesn't support multiplication with floats
-
-
-=======
->>>>>>> f337ff37
 def test_query_timedelta():
     q = cirq.NamedQubit('q')
     zero = cirq.Timestamp(picos=0)
@@ -225,9 +219,9 @@
                              scheduled_operations=[op1, op2, op3])
 
     assert schedule[zero] == [op1]
-    assert schedule[zero + ps*0.5] == [op1]
+    assert schedule[zero + ps * 0.5] == [op1]
     assert schedule[zero:zero] == []
-    assert schedule[zero + ps*0.5:zero + ps*0.5] == [op1]
+    assert schedule[zero + ps * 0.5:zero + ps * 0.5] == [op1]
     assert schedule[zero:zero + ps] == [op1]
     assert schedule[zero:zero + 2 * ps] == [op1]
     assert schedule[zero:zero + 2.1 * ps] == [op1, op2]
@@ -248,9 +242,8 @@
     with pytest.raises(ValueError):
         schedule.include(cirq.ScheduledOperation(zero, ps, cirq.H(q0)))
     with pytest.raises(ValueError):
-        schedule.include(cirq.ScheduledOperation(zero + 0.5 * ps,
-                                                 ps,
-                                                 cirq.H(q0)))
+        schedule.include(
+            cirq.ScheduledOperation(zero + 0.5 * ps, ps, cirq.H(q0)))
     op1 = cirq.ScheduledOperation(zero + 2 * ps, ps, cirq.H(q0))
     schedule.include(op1)
     op2 = cirq.ScheduledOperation(zero + 0.5 * ps, ps, cirq.H(q1))
@@ -267,9 +260,8 @@
     schedule = cirq.Schedule(device=UnconstrainedDevice,
                              scheduled_operations=[op])
 
-    assert not schedule.exclude(cirq.ScheduledOperation(zero + ps,
-                                                        ps,
-                                                        cirq.H(q)))
+    assert not schedule.exclude(
+        cirq.ScheduledOperation(zero + ps, ps, cirq.H(q)))
     assert not schedule.exclude(cirq.ScheduledOperation(zero, ps, cirq.X(q)))
     assert schedule.query(time=zero, duration=ps * 10) == [op]
     assert schedule.exclude(cirq.ScheduledOperation(zero, ps, cirq.H(q)))
