--- conflicted
+++ resolved
@@ -25,10 +25,6 @@
     """
 
     def __init__(self, name: str) -> None:
-<<<<<<< HEAD
-        super().__init__()
-=======
->>>>>>> f337ff37
         self._name = name
         self._comp_key = _pad_digits(name)
 
@@ -37,13 +33,10 @@
 
     def __str__(self):
         return self._name
-<<<<<<< HEAD
-=======
 
     @property
     def name(self):
         return self._name
->>>>>>> f337ff37
 
     def __repr__(self):
         return 'cirq.NamedQubit({})'.format(repr(self._name))
