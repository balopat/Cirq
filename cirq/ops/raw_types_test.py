# Copyright 2018 The Cirq Developers
#
# Licensed under the Apache License, Version 2.0 (the "License");
# you may not use this file except in compliance with the License.
# You may obtain a copy of the License at
#
#     https://www.apache.org/licenses/LICENSE-2.0
#
# Unless required by applicable law or agreed to in writing, software
# distributed under the License is distributed on an "AS IS" BASIS,
# WITHOUT WARRANTIES OR CONDITIONS OF ANY KIND, either express or implied.
# See the License for the specific language governing permissions and
# limitations under the License.

import pytest

import cirq


class ValiGate(cirq.Gate):

<<<<<<< HEAD
    def num_qubits(self):
=======
    def _num_qubits_(self):
>>>>>>> f1d102d9
        return 2

    def validate_args(self, qubits):
        if len(qubits) == 3:
            raise ValueError()


def test_gate():
    a, b, c = cirq.LineQubit.range(3)

    g = ValiGate()
    assert cirq.num_qubits(g) == 2

    _ = g.on(a, c)
    with pytest.raises(ValueError):
        _ = g.on(a, c, b)

    _ = g(a)
    _ = g(a, c)
    with pytest.raises(ValueError):
        _ = g(c, b, a)


def test_op():
    a, b, c = cirq.LineQubit.range(3)
    g = ValiGate()
    op = g(a)
    assert op.controlled_by() is op
    controlled_op = op.controlled_by(b, c)
    assert controlled_op.sub_operation == op
    assert controlled_op.controls == (b, c)


def test_default_validation_and_inverse():

    class TestGate(cirq.Gate):

<<<<<<< HEAD
        def num_qubits(self):
=======
        def _num_qubits_(self):
>>>>>>> f1d102d9
            return 2

        def _decompose_(self, qubits):
            a, b = qubits
            yield cirq.Z(a)
            yield cirq.S(b)
            yield cirq.X(a)

        def __eq__(self, other):
            return isinstance(other, TestGate)

        def __repr__(self):
            return 'TestGate()'

    a, b = cirq.LineQubit.range(2)

    with pytest.raises(ValueError, match='number of qubits'):
        TestGate().on(a)

    t = TestGate().on(a, b)
    i = t**-1
    assert i**-1 == t
    assert t**-1 == i
    assert cirq.decompose(i) == [cirq.X(a), cirq.S(b)**-1, cirq.Z(a)]
    cirq.testing.assert_allclose_up_to_global_phase(cirq.unitary(i),
                                                    cirq.unitary(t).conj().T,
                                                    atol=1e-8)

    cirq.testing.assert_implements_consistent_protocols(
        i, local_vals={'TestGate': TestGate})


def test_default_inverse():

    class TestGate(cirq.Gate):

        def _num_qubits_(self):
            return 3

        def _decompose_(self, qubits):
            return (cirq.X**0.1).on_each(*qubits)

    assert cirq.inverse(TestGate(), None) is not None
    cirq.testing.assert_has_consistent_qid_shape(cirq.inverse(TestGate()))
    cirq.testing.assert_has_consistent_qid_shape(
        cirq.inverse(TestGate().on(*cirq.LineQubit.range(3))))


def test_no_inverse_if_not_unitary():

    class TestGate(cirq.Gate):

<<<<<<< HEAD
        def num_qubits(self):
=======
        def _num_qubits_(self):
>>>>>>> f1d102d9
            return 1

        def _decompose_(self, qubits):
            return cirq.amplitude_damp(0.5).on(qubits[0])

    assert cirq.inverse(TestGate(), None) is None


@pytest.mark.parametrize('expression, expected_result', (
    (cirq.X * 2, 2 * cirq.X),
    (cirq.Y * 2, cirq.Y + cirq.Y),
    (cirq.Z - cirq.Z + cirq.Z, cirq.Z.wrap_in_linear_combination()),
    (1j * cirq.S * 1j, -cirq.S),
    (cirq.CZ * 1, cirq.CZ / 1),
    (-cirq.CSWAP * 1j, cirq.CSWAP / 1j),
    (cirq.TOFFOLI * 0.5, cirq.TOFFOLI / 2),
))
def test_gate_algebra(expression, expected_result):
    assert expression == expected_result


def test_gate_shape():

    class ShapeGate(cirq.Gate):

        def _qid_shape_(self):
            return (1, 2, 3, 4)

    class QubitGate(cirq.Gate):

        def _num_qubits_(self):
            return 3

    class DeprecatedGate(cirq.Gate):

        def num_qubits(self):
            return 3

    shape_gate = ShapeGate()
    assert cirq.qid_shape(shape_gate) == (1, 2, 3, 4)
    assert cirq.num_qubits(shape_gate) == 4
    assert shape_gate.num_qubits() == 4

    qubit_gate = QubitGate()
    assert cirq.qid_shape(qubit_gate) == (2, 2, 2)
    assert cirq.num_qubits(qubit_gate) == 3
    assert qubit_gate.num_qubits() == 3

    dep_gate = DeprecatedGate()
    assert cirq.qid_shape(dep_gate) == (2, 2, 2)
    assert cirq.num_qubits(dep_gate) == 3
    assert dep_gate.num_qubits() == 3


def test_gate_shape_protocol():
    """This test is only needed while the `_num_qubits_` and `_qid_shape_`
    methods are implemented as alternatives.  This can be removed once the
    deprecated `num_qubits` method is removed."""

    class NotImplementedGate1(cirq.Gate):

        def _num_qubits_(self):
            return NotImplemented

        def _qid_shape_(self):
            return NotImplemented

    class NotImplementedGate2(cirq.Gate):

        def _num_qubits_(self):
            return NotImplemented

    class NotImplementedGate3(cirq.Gate):

        def _qid_shape_(self):
            return NotImplemented

    class ShapeGate(cirq.Gate):

        def _num_qubits_(self):
            return NotImplemented

        def _qid_shape_(self):
            return (1, 2, 3)

    class QubitGate(cirq.Gate):

        def _num_qubits_(self):
            return 2

        def _qid_shape_(self):
            return NotImplemented

    with pytest.raises(TypeError, match='returned NotImplemented'):
        cirq.qid_shape(NotImplementedGate1())
    with pytest.raises(TypeError, match='returned NotImplemented'):
        cirq.num_qubits(NotImplementedGate1())
    with pytest.raises(TypeError, match='returned NotImplemented'):
        _ = NotImplementedGate1().num_qubits()  # Deprecated
    with pytest.raises(TypeError, match='returned NotImplemented'):
        cirq.qid_shape(NotImplementedGate2())
    with pytest.raises(TypeError, match='returned NotImplemented'):
        cirq.num_qubits(NotImplementedGate2())
    with pytest.raises(TypeError, match='returned NotImplemented'):
        _ = NotImplementedGate2().num_qubits()  # Deprecated
    with pytest.raises(TypeError, match='returned NotImplemented'):
        cirq.qid_shape(NotImplementedGate3())
    with pytest.raises(TypeError, match='returned NotImplemented'):
        cirq.num_qubits(NotImplementedGate3())
    with pytest.raises(TypeError, match='returned NotImplemented'):
        _ = NotImplementedGate3().num_qubits()  # Deprecated
    assert cirq.qid_shape(ShapeGate()) == (1, 2, 3)
    assert cirq.num_qubits(ShapeGate()) == 3
    assert ShapeGate().num_qubits() == 3  # Deprecated
    assert cirq.qid_shape(QubitGate()) == (2, 2)
    assert cirq.num_qubits(QubitGate()) == 2
    assert QubitGate().num_qubits() == 2  # Deprecated


def test_operation_shape():

    class FixedQids(cirq.Operation):

        def with_qubits(self, *new_qids):
            raise NotImplementedError  # coverage: ignore

    class QubitOp(FixedQids):

        @property
        def qubits(self):
            return cirq.LineQubit.range(2)

    class NumQubitOp(FixedQids):

        @property
        def qubits(self):
            return cirq.LineQubit.range(3)

        def _num_qubits_(self):
            return 3

    class ShapeOp(FixedQids):

        @property
        def qubits(self):
            return cirq.LineQubit.range(4)

        def _qid_shape_(self):
            return (1, 2, 3, 4)

    qubit_op = QubitOp()
    assert len(qubit_op.qubits) == 2
    assert cirq.qid_shape(qubit_op) == (2, 2)
    assert cirq.num_qubits(qubit_op) == 2

    num_qubit_op = NumQubitOp()
    assert len(num_qubit_op.qubits) == 3
    assert cirq.qid_shape(num_qubit_op) == (2, 2, 2)
    assert cirq.num_qubits(num_qubit_op) == 3

    shape_op = ShapeOp()
    assert len(shape_op.qubits) == 4
    assert cirq.qid_shape(shape_op) == (1, 2, 3, 4)
    assert cirq.num_qubits(shape_op) == 4<|MERGE_RESOLUTION|>--- conflicted
+++ resolved
@@ -19,11 +19,7 @@
 
 class ValiGate(cirq.Gate):
 
-<<<<<<< HEAD
-    def num_qubits(self):
-=======
     def _num_qubits_(self):
->>>>>>> f1d102d9
         return 2
 
     def validate_args(self, qubits):
@@ -58,14 +54,9 @@
 
 
 def test_default_validation_and_inverse():
-
     class TestGate(cirq.Gate):
 
-<<<<<<< HEAD
-        def num_qubits(self):
-=======
-        def _num_qubits_(self):
->>>>>>> f1d102d9
+        def _num_qubits_(self):
             return 2
 
         def _decompose_(self, qubits):
@@ -90,12 +81,14 @@
     assert i**-1 == t
     assert t**-1 == i
     assert cirq.decompose(i) == [cirq.X(a), cirq.S(b)**-1, cirq.Z(a)]
-    cirq.testing.assert_allclose_up_to_global_phase(cirq.unitary(i),
-                                                    cirq.unitary(t).conj().T,
-                                                    atol=1e-8)
+    cirq.testing.assert_allclose_up_to_global_phase(
+        cirq.unitary(i),
+        cirq.unitary(t).conj().T,
+        atol=1e-8)
 
     cirq.testing.assert_implements_consistent_protocols(
-        i, local_vals={'TestGate': TestGate})
+        i,
+        local_vals={'TestGate': TestGate})
 
 
 def test_default_inverse():
@@ -115,14 +108,9 @@
 
 
 def test_no_inverse_if_not_unitary():
-
     class TestGate(cirq.Gate):
 
-<<<<<<< HEAD
-        def num_qubits(self):
-=======
-        def _num_qubits_(self):
->>>>>>> f1d102d9
+        def _num_qubits_(self):
             return 1
 
         def _decompose_(self, qubits):
