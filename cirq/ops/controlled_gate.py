--- conflicted
+++ resolved
@@ -28,11 +28,7 @@
 
     def __init__(self,
                  sub_gate: raw_types.Gate,
-<<<<<<< HEAD
-                 control_qubits: Sequence[raw_types.Qid] = None,
-=======
                  control_qubits: Sequence[Optional[raw_types.Qid]] = None,
->>>>>>> f337ff37
                  num_controls: int = None) -> None:
         """Initializes the controlled gate.
 
@@ -50,11 +46,7 @@
 
         # Leave unspecified controls as Nones.
         self.control_qubits = ((None,) * (num_controls - len(control_qubits)) +
-<<<<<<< HEAD
-                               tuple(control_qubits))  #type: ignore
-=======
                                tuple(control_qubits))  # type: ignore
->>>>>>> f337ff37
 
         # Flatten nested ControlledGates.
         if isinstance(sub_gate, ControlledGate):
@@ -70,17 +62,16 @@
         return self.sub_gate.num_qubits() + self.num_controls()
 
     def _decompose_(self, qubits):
-        result = protocols.decompose_once_with_qubits(self.sub_gate,
-                                            qubits[self.num_controls():],
-                                            NotImplemented)
+        result = protocols.decompose_once_with_qubits(
+            self.sub_gate, qubits[self.num_controls():], NotImplemented)
 
         if result is NotImplemented:
             return NotImplemented
 
         decomposed = []
         for op in result:
-            decomposed.append(cop.ControlledOperation(
-                qubits[:self.num_controls()], op))
+            decomposed.append(
+                cop.ControlledOperation(qubits[:self.num_controls()], op))
         return decomposed
 
     def validate_args(self, qubits) -> None:
@@ -104,14 +95,8 @@
             else:
                 merged_controls.append(control)
 
-<<<<<<< HEAD
-        return gate_operation.GateOperation(
-            ControlledGate(self.sub_gate, num_controls=self.num_controls()),
-            merged_controls + remaining_qubits)
-=======
         return cop.ControlledOperation(merged_controls,
                                        self.sub_gate.on(*remaining_qubits))
->>>>>>> f337ff37
 
     def _value_equality_values_(self):
         return (
@@ -136,23 +121,13 @@
         if sub_matrix is None:
             return NotImplemented
         return linalg.block_diag(
-                    np.eye(pow(2, self.num_qubits())-sub_matrix.shape[0]),
-                    sub_matrix)
+            np.eye(pow(2, self.num_qubits()) - sub_matrix.shape[0]), sub_matrix)
 
     def __pow__(self, exponent: Any) -> 'ControlledGate':
-        new_sub_gate = protocols.pow(self.sub_gate,
-                                     exponent,
-                                     NotImplemented)
+        new_sub_gate = protocols.pow(self.sub_gate, exponent, NotImplemented)
         if new_sub_gate is NotImplemented:
             return NotImplemented
-<<<<<<< HEAD
-        return ControlledGate(
-            new_sub_gate,
-            self.control_qubits,  # type: ignore
-            self.num_controls())
-=======
         return ControlledGate(new_sub_gate, self.control_qubits)
->>>>>>> f337ff37
 
     def _is_parameterized_(self):
         return protocols.is_parameterized(self.sub_gate)
@@ -165,9 +140,8 @@
     def _trace_distance_bound_(self):
         return protocols.trace_distance_bound(self.sub_gate)
 
-    def _circuit_diagram_info_(self,
-                               args: protocols.CircuitDiagramInfoArgs
-                               ) -> protocols.CircuitDiagramInfo:
+    def _circuit_diagram_info_(self, args: protocols.CircuitDiagramInfoArgs
+                              ) -> protocols.CircuitDiagramInfo:
         sub_args = protocols.CircuitDiagramInfoArgs(
             known_qubit_count=(args.known_qubit_count - self.num_controls()
                                if args.known_qubit_count is not None else None),
@@ -175,29 +149,18 @@
                           if args.known_qubits is not None else None),
             use_unicode_characters=args.use_unicode_characters,
             precision=args.precision,
-            qubit_map=args.qubit_map
-        )
-        sub_info = protocols.circuit_diagram_info(self.sub_gate,
-                                                  sub_args,
-                                                  None)
+            qubit_map=args.qubit_map)
+        sub_info = protocols.circuit_diagram_info(self.sub_gate, sub_args, None)
         if sub_info is None:
             return NotImplemented
         return protocols.CircuitDiagramInfo(
-            wire_symbols=('@',)*self.num_controls() + sub_info.wire_symbols,
+            wire_symbols=('@',) * self.num_controls() + sub_info.wire_symbols,
             exponent=sub_info.exponent)
 
     def __str__(self):
-        return 'C'*self.num_controls() + str(self.sub_gate)
+        return 'C' * self.num_controls() + str(self.sub_gate)
 
     def __repr__(self):
-<<<<<<< HEAD
-        if (self.num_controls() == 1 and self.control_qubits[0] is None):
-            return 'cirq.ControlledGate(sub_gate={!r})'.format(self.sub_gate)
-
-        return ('cirq.ControlledGate(sub_gate={!r}, control_qubits={!r}, '
-                'num_controls={!r})'.format(self.sub_gate, self.control_qubits,
-                                            self.num_controls()))
-=======
         if self.control_qubits == (None,):
             return 'cirq.ControlledGate(sub_gate={!r})'.format(self.sub_gate)
 
@@ -208,5 +171,4 @@
 
         return ('cirq.ControlledGate(sub_gate={!r}, '
                 'control_qubits={!r})'.format(self.sub_gate,
-                                              self.control_qubits))
->>>>>>> f337ff37
+                                              self.control_qubits))