# Copyright 2019 The Cirq Developers
#
# Licensed under the Apache License, Version 2.0 (the "License");
# you may not use this file except in compliance with the License.
# You may obtain a copy of the License at
#
#     https://www.apache.org/licenses/LICENSE-2.0
#
# Unless required by applicable law or agreed to in writing, software
# distributed under the License is distributed on an "AS IS" BASIS,
# WITHOUT WARRANTIES OR CONDITIONS OF ANY KIND, either express or implied.
# See the License for the specific language governing permissions and
# limitations under the License.

import collections
from typing import Union

import numpy as np
import pytest

import cirq

_ = 0.0  # Make matrices readable by visually hiding off-diagonal elements.
q0, q1, q2, q3 = cirq.LineQubit.range(4)


@pytest.mark.parametrize('terms', (
    {cirq.X: -2, cirq.H: 2},
    {cirq.XX: 1, cirq.YY: 1j, cirq.ZZ: -1},
    {cirq.TOFFOLI: 0.5j, cirq.FREDKIN: 0.5},
))
def test_linear_combination_of_gates_accepts_consistent_gates(terms):
    combination_1 = cirq.LinearCombinationOfGates(terms)

    combination_2 = cirq.LinearCombinationOfGates({})
    combination_2.update(terms)

    combination_3 = cirq.LinearCombinationOfGates({})
    for gate, coefficient in terms.items():
        combination_3[gate] += coefficient

    assert combination_1 == combination_2 == combination_3


@pytest.mark.parametrize('terms', (
    {cirq.X: -2, cirq.CZ: 2},
    {cirq.X: 1, cirq.YY: 1j, cirq.ZZ: -1},
    {cirq.TOFFOLI: 0.5j, cirq.S: 0.5},
))
def test_linear_combination_of_gates_rejects_inconsistent_gates(terms):
    with pytest.raises(ValueError):
        cirq.LinearCombinationOfGates(terms)

    combination = cirq.LinearCombinationOfGates({})
    with pytest.raises(ValueError):
        combination.update(terms)

    combination = cirq.LinearCombinationOfGates({})
    with pytest.raises(ValueError):
        for gate, coefficient in terms.items():
            combination[gate] += coefficient


@pytest.mark.parametrize('gate', (
    cirq.X, cirq.Y, cirq.XX, cirq.CZ, cirq.CSWAP, cirq.FREDKIN,
))
def test_empty_linear_combination_of_gates_accepts_all_gates(gate):
    combination = cirq.LinearCombinationOfGates({})
    combination[gate] = -0.5j
    assert len(combination) == 1


@pytest.mark.parametrize('terms, expected_num_qubits', (
    ({cirq.X: 1}, 1),
    ({cirq.H: 10, cirq.S: -10j}, 1),
    ({cirq.XX: 1, cirq.YY: 2, cirq.ZZ: 3}, 2),
    ({cirq.CCZ: 0.1, cirq.CSWAP: 0.2}, 3),
))
def test_linear_combination_of_gates_has_correct_num_qubits(
        terms, expected_num_qubits):
    combination = cirq.LinearCombinationOfGates(terms)
    assert combination.num_qubits() == expected_num_qubits


def test_empty_linear_combination_of_gates_has_no_matrix():
    empty = cirq.LinearCombinationOfGates({})
    assert empty.num_qubits() is None
    with pytest.raises(ValueError):
        empty.matrix()


@pytest.mark.parametrize('terms, expected_matrix', (
    ({cirq.I: 2, cirq.X: 3, cirq.Y: 4, cirq.Z: 5j},
        np.array([[2 + 5j, 3 - 4j],
                  [3 + 4j, 2 - 5j]])),
    ({cirq.XX: 0.5, cirq.YY: -0.5}, np.rot90(np.diag([1, 0, 0, 1]))),
    ({cirq.CCZ: 3j}, np.diag([3j, 3j, 3j, 3j, 3j, 3j, 3j, -3j])),
))
def test_linear_combination_of_gates_has_correct_matrix(terms, expected_matrix):
    combination = cirq.LinearCombinationOfGates(terms)
    assert np.all(combination.matrix() == expected_matrix)


@pytest.mark.parametrize('terms, expected_expansion', (
    ({cirq.X: 10, cirq.Y: -20}, {'X': 10, 'Y': -20}),
    ({cirq.Y: np.sqrt(0.5), cirq.H: 1},
     {'X': np.sqrt(0.5), 'Y': np.sqrt(0.5), 'Z': np.sqrt(0.5)}),
    ({cirq.X: 2, cirq.H: 1},
     {'X': 2 + np.sqrt(0.5), 'Z': np.sqrt(0.5)}),
    ({cirq.XX: -2, cirq.YY: 3j, cirq.ZZ: 4},
     {'XX': -2, 'YY': 3j, 'ZZ': 4}),
))
def test_linear_combination_of_gates_has_correct_pauli_expansion(
        terms, expected_expansion):
    combination = cirq.LinearCombinationOfGates(terms)
    actual_expansion = cirq.pauli_expansion(combination)
    assert set(actual_expansion.keys()) == set(expected_expansion.keys())
    for name in actual_expansion.keys():
        assert abs(actual_expansion[name] - expected_expansion[name]) < 1e-12


<<<<<<< HEAD
def get_matrix(operator: Union[cirq.LinearCombinationOfGates, cirq.Gate]
              ) -> np.ndarray:
    if isinstance(operator, cirq.LinearCombinationOfGates):
=======
def get_matrix(operator: Union[cirq.Gate, cirq.GateOperation, cirq.
                               LinearCombinationOfGates, cirq.
                               LinearCombinationOfOperations]) -> np.ndarray:
    if isinstance(
            operator,
        (cirq.LinearCombinationOfGates, cirq.LinearCombinationOfOperations)):
>>>>>>> f337ff37
        return operator.matrix()
    return cirq.unitary(operator)


def assert_linear_combinations_are_equal(
        actual: Union[cirq.LinearCombinationOfGates, cirq.
                      LinearCombinationOfOperations],
        expected: Union[cirq.LinearCombinationOfGates, cirq.
                        LinearCombinationOfOperations]) -> None:
    actual_matrix = get_matrix(actual)
    expected_matrix = get_matrix(expected)
    assert np.allclose(actual_matrix, expected_matrix)

    actual_expansion = cirq.pauli_expansion(actual)
    expected_expansion = cirq.pauli_expansion(expected)
    assert set(actual_expansion.keys()) == set(expected_expansion.keys())
    for name in actual_expansion.keys():
        assert abs(actual_expansion[name] - expected_expansion[name]) < 1e-12


@pytest.mark.parametrize('expression, expected_result', (
    ((cirq.X + cirq.Z) / np.sqrt(2), cirq.H),
    (cirq.X - cirq.Y, -cirq.Y + cirq.X),
    (cirq.X + cirq.S - cirq.X, cirq.S),
    (cirq.Y - 2 * cirq.Y, -cirq.Y),
    (cirq.Rx(0.2), np.cos(0.1) * cirq.I - 1j * np.sin(0.1) * cirq.X),
    (1j * cirq.H * 1j, -cirq.H),
    (-1j * cirq.Y, cirq.Ry(np.pi)),
    (np.sqrt(-1j) * cirq.S, cirq.Rz(np.pi / 2)),
    (0.5 * (cirq.IdentityGate(2) + cirq.XX + cirq.YY + cirq.ZZ), cirq.SWAP),
    ((cirq.IdentityGate(2) + 1j * (cirq.XX + cirq.YY) + cirq.ZZ) / 2,
        cirq.ISWAP),
    (cirq.CNOT + 0 * cirq.SWAP, cirq.CNOT),
    (0.5 * cirq.FREDKIN, cirq.FREDKIN / 2),
    (cirq.FREDKIN * 0.5, cirq.FREDKIN / 2),
))
def test_gate_expressions(expression, expected_result):
    assert_linear_combinations_are_equal(expression, expected_result)


@pytest.mark.parametrize('gates', (
    (cirq.X, cirq.T, cirq.T, cirq.X, cirq.Z),
    (cirq.CZ, cirq.XX, cirq.YY, cirq.ZZ),
    (cirq.TOFFOLI, cirq.TOFFOLI, cirq.FREDKIN),
))
def test_in_place_manipulations_of_linear_combination_of_gates(gates):
    a = cirq.LinearCombinationOfGates({})
    b = cirq.LinearCombinationOfGates({})

    for i, gate in enumerate(gates):
        a += gate
        b -= gate

        prefix = gates[:i + 1]
        expected_a = cirq.LinearCombinationOfGates(collections.Counter(prefix))
        expected_b = -expected_a

        assert_linear_combinations_are_equal(a, expected_a)
        assert_linear_combinations_are_equal(b, expected_b)


@pytest.mark.parametrize('op', (
    cirq.X(q0),
    cirq.Y(q1),
    cirq.XX(q0, q1),
    cirq.CZ(q0, q1),
    cirq.FREDKIN(q0, q1, q2),
    cirq.ControlledOperation((q0, q1), cirq.H(q2)),
    cirq.ParallelGateOperation(cirq.X, (q0, q1, q2)),
    cirq.PauliString({
        q0: cirq.X,
        q1: cirq.Y,
        q2: cirq.Z
    }),
))
def test_empty_linear_combination_of_operations_accepts_all_operations(op):
    combination = cirq.LinearCombinationOfOperations({})
    combination[op] = -0.5j
    assert len(combination) == 1


@pytest.mark.parametrize('terms', (
    {
        cirq.X(q0): -2,
        cirq.H(q0): 2
    },
    {
        cirq.X(q0): -2,
        cirq.H(q1): 2j
    },
    {
        cirq.X(q0): 1,
        cirq.CZ(q0, q1): 3
    },
    {
        cirq.X(q0): 1 + 1j,
        cirq.CZ(q1, q2): 0.5
    },
))
def test_linear_combination_of_operations_is_consistent(terms):
    combination_1 = cirq.LinearCombinationOfOperations(terms)

    combination_2 = cirq.LinearCombinationOfOperations({})
    combination_2.update(terms)

    combination_3 = cirq.LinearCombinationOfOperations({})
    for gate, coefficient in terms.items():
        combination_3[gate] += coefficient

    assert combination_1 == combination_2 == combination_3


@pytest.mark.parametrize('terms, expected_qubits', (
    ({}, ()),
    ({
        cirq.I(q0): 1,
        cirq.H(q0): 1e-3j
    }, (q0,)),
    ({
        cirq.X(q0): 1j,
        cirq.H(q1): 2j
    }, (q0, q1)),
    ({
        cirq.Y(q0): -1,
        cirq.CZ(q0, q1): 3e3
    }, (q0, q1)),
    ({
        cirq.Z(q0): -1j,
        cirq.CNOT(q1, q2): 0.25
    }, (q0, q1, q2)),
))
def test_linear_combination_of_operations_has_correct_qubits(
        terms, expected_qubits):
    combination = cirq.LinearCombinationOfOperations(terms)
    assert combination.qubits == expected_qubits


@pytest.mark.parametrize('terms, expected_matrix', (
    ({}, np.array([0])),
    ({
        cirq.I(q0): 2,
        cirq.X(q0): 3,
        cirq.Y(q0): 4,
        cirq.Z(q0): 5j
    }, np.array([
        [2 + 5j, 3 - 4j],
        [3 + 4j, 2 - 5j],
    ])),
    ({
        cirq.X(q0): 2,
        cirq.Y(q1): 3
    }, np.array([
        [0, -3j, 2, 0],
        [3j, 0, 0, 2],
        [2, 0, 0, -3j],
        [0, 2, 3j, 0],
    ])),
    ({
        cirq.XX(q0, q1): 0.5,
        cirq.YY(q0, q1): -0.5
    }, np.rot90(np.diag([1, 0, 0, 1]))),
    ({
        cirq.CCZ(q0, q1, q2): 3j
    }, np.diag([3j, 3j, 3j, 3j, 3j, 3j, 3j, -3j])),
    ({
        cirq.I(q0): 0.1,
        cirq.CNOT(q1, q2): 1
    },
     np.array([
         [1.1, _, _, _, _, _, _, _],
         [_, 1.1, _, _, _, _, _, _],
         [_, _, 0.1, 1, _, _, _, _],
         [_, _, 1, 0.1, _, _, _, _],
         [_, _, _, _, 1.1, _, _, _],
         [_, _, _, _, _, 1.1, _, _],
         [_, _, _, _, _, _, 0.1, 1],
         [_, _, _, _, _, _, 1, 0.1],
     ])),
    ({
        cirq.I(q1): 0.1,
        cirq.CNOT(q0, q2): 1
    },
     np.array([
         [1.1, _, _, _, _, _, _, _],
         [_, 1.1, _, _, _, _, _, _],
         [_, _, 1.1, _, _, _, _, _],
         [_, _, _, 1.1, _, _, _, _],
         [_, _, _, _, 0.1, 1, _, _],
         [_, _, _, _, 1, 0.1, _, _],
         [_, _, _, _, _, _, 0.1, 1],
         [_, _, _, _, _, _, 1, 0.1],
     ])),
    ({
        cirq.I(q2): 0.1,
        cirq.CNOT(q0, q1): 1
    },
     np.array([
         [1.1, _, _, _, _, _, _, _],
         [_, 1.1, _, _, _, _, _, _],
         [_, _, 1.1, _, _, _, _, _],
         [_, _, _, 1.1, _, _, _, _],
         [_, _, _, _, 0.1, _, 1, _],
         [_, _, _, _, _, 0.1, _, 1],
         [_, _, _, _, 1, _, 0.1, _],
         [_, _, _, _, _, 1, _, 0.1],
     ])),
    ({
        cirq.I(q0): 0.1,
        cirq.ControlledGate(cirq.Y).on(q1, q2): 1
    },
     np.array([
         [1.1, _, _, _, _, _, _, _],
         [_, 1.1, _, _, _, _, _, _],
         [_, _, 0.1, -1j, _, _, _, _],
         [_, _, 1j, 0.1, _, _, _, _],
         [_, _, _, _, 1.1, _, _, _],
         [_, _, _, _, _, 1.1, _, _],
         [_, _, _, _, _, _, 0.1, -1j],
         [_, _, _, _, _, _, 1j, 0.1],
     ])),
    ({
        cirq.I(q1): 0.1,
        cirq.ControlledGate(cirq.Y).on(q0, q2): 1
    },
     np.array([
         [1.1, _, _, _, _, _, _, _],
         [_, 1.1, _, _, _, _, _, _],
         [_, _, 1.1, _, _, _, _, _],
         [_, _, _, 1.1, _, _, _, _],
         [_, _, _, _, 0.1, -1j, _, _],
         [_, _, _, _, 1j, 0.1, _, _],
         [_, _, _, _, _, _, 0.1, -1j],
         [_, _, _, _, _, _, 1j, 0.1],
     ])),
    ({
        cirq.I(q2): 0.1,
        cirq.ControlledGate(cirq.Y).on(q0, q1): 1
    },
     np.array([
         [1.1, _, _, _, _, _, _, _],
         [_, 1.1, _, _, _, _, _, _],
         [_, _, 1.1, _, _, _, _, _],
         [_, _, _, 1.1, _, _, _, _],
         [_, _, _, _, 0.1, _, -1j, _],
         [_, _, _, _, _, 0.1, _, -1j],
         [_, _, _, _, 1j, _, 0.1, _],
         [_, _, _, _, _, 1j, _, 0.1],
     ])),
    ({
        cirq.I(q0): 0.1,
        cirq.FREDKIN(q1, q2, q3): 1
    },
     np.array([
         [1.1, _, _, _, _, _, _, _, _, _, _, _, _, _, _, _],
         [_, 1.1, _, _, _, _, _, _, _, _, _, _, _, _, _, _],
         [_, _, 1.1, _, _, _, _, _, _, _, _, _, _, _, _, _],
         [_, _, _, 1.1, _, _, _, _, _, _, _, _, _, _, _, _],
         [_, _, _, _, 1.1, _, _, _, _, _, _, _, _, _, _, _],
         [_, _, _, _, _, 0.1, 1, _, _, _, _, _, _, _, _, _],
         [_, _, _, _, _, 1, 0.1, _, _, _, _, _, _, _, _, _],
         [_, _, _, _, _, _, _, 1.1, _, _, _, _, _, _, _, _],
         [_, _, _, _, _, _, _, _, 1.1, _, _, _, _, _, _, _],
         [_, _, _, _, _, _, _, _, _, 1.1, _, _, _, _, _, _],
         [_, _, _, _, _, _, _, _, _, _, 1.1, _, _, _, _, _],
         [_, _, _, _, _, _, _, _, _, _, _, 1.1, _, _, _, _],
         [_, _, _, _, _, _, _, _, _, _, _, _, 1.1, _, _, _],
         [_, _, _, _, _, _, _, _, _, _, _, _, _, 0.1, 1, _],
         [_, _, _, _, _, _, _, _, _, _, _, _, _, 1, 0.1, _],
         [_, _, _, _, _, _, _, _, _, _, _, _, _, _, _, 1.1],
     ])),
    ({
        cirq.I(q1): 0.1,
        cirq.FREDKIN(q0, q2, q3): 1
    },
     np.array([
         [1.1, _, _, _, _, _, _, _, _, _, _, _, _, _, _, _],
         [_, 1.1, _, _, _, _, _, _, _, _, _, _, _, _, _, _],
         [_, _, 1.1, _, _, _, _, _, _, _, _, _, _, _, _, _],
         [_, _, _, 1.1, _, _, _, _, _, _, _, _, _, _, _, _],
         [_, _, _, _, 1.1, _, _, _, _, _, _, _, _, _, _, _],
         [_, _, _, _, _, 1.1, _, _, _, _, _, _, _, _, _, _],
         [_, _, _, _, _, _, 1.1, _, _, _, _, _, _, _, _, _],
         [_, _, _, _, _, _, _, 1.1, _, _, _, _, _, _, _, _],
         [_, _, _, _, _, _, _, _, 1.1, _, _, _, _, _, _, _],
         [_, _, _, _, _, _, _, _, _, 0.1, 1, _, _, _, _, _],
         [_, _, _, _, _, _, _, _, _, 1, 0.1, _, _, _, _, _],
         [_, _, _, _, _, _, _, _, _, _, _, 1.1, _, _, _, _],
         [_, _, _, _, _, _, _, _, _, _, _, _, 1.1, _, _, _],
         [_, _, _, _, _, _, _, _, _, _, _, _, _, 0.1, 1, _],
         [_, _, _, _, _, _, _, _, _, _, _, _, _, 1, 0.1, _],
         [_, _, _, _, _, _, _, _, _, _, _, _, _, _, _, 1.1],
     ])),
    ({
        cirq.I(q2): 0.1,
        cirq.FREDKIN(q0, q1, q3): 1
    },
     np.array([
         [1.1, _, _, _, _, _, _, _, _, _, _, _, _, _, _, _],
         [_, 1.1, _, _, _, _, _, _, _, _, _, _, _, _, _, _],
         [_, _, 1.1, _, _, _, _, _, _, _, _, _, _, _, _, _],
         [_, _, _, 1.1, _, _, _, _, _, _, _, _, _, _, _, _],
         [_, _, _, _, 1.1, _, _, _, _, _, _, _, _, _, _, _],
         [_, _, _, _, _, 1.1, _, _, _, _, _, _, _, _, _, _],
         [_, _, _, _, _, _, 1.1, _, _, _, _, _, _, _, _, _],
         [_, _, _, _, _, _, _, 1.1, _, _, _, _, _, _, _, _],
         [_, _, _, _, _, _, _, _, 1.1, _, _, _, _, _, _, _],
         [_, _, _, _, _, _, _, _, _, 0.1, _, _, 1, _, _, _],
         [_, _, _, _, _, _, _, _, _, _, 1.1, _, _, _, _, _],
         [_, _, _, _, _, _, _, _, _, _, _, 0.1, _, _, 1, _],
         [_, _, _, _, _, _, _, _, _, 1, _, _, 0.1, _, _, _],
         [_, _, _, _, _, _, _, _, _, _, _, _, 0, 1.1, _, _],
         [_, _, _, _, _, _, _, _, _, _, _, 1, _, _, 0.1, _],
         [_, _, _, _, _, _, _, _, _, _, _, _, _, _, _, 1.1],
     ])),
    ({
        cirq.I(q3): 2j,
        cirq.FREDKIN(q0, q1, q2): 1j
    },
     np.array([
         [3j, _, _, _, _, _, _, _, _, _, _, _, _, _, _, _],
         [_, 3j, _, _, _, _, _, _, _, _, _, _, _, _, _, _],
         [_, _, 3j, _, _, _, _, _, _, _, _, _, _, _, _, _],
         [_, _, _, 3j, _, _, _, _, _, _, _, _, _, _, _, _],
         [_, _, _, _, 3j, _, _, _, _, _, _, _, _, _, _, _],
         [_, _, _, _, _, 3j, _, _, _, _, _, _, _, _, _, _],
         [_, _, _, _, _, _, 3j, _, _, _, _, _, _, _, _, _],
         [_, _, _, _, _, _, _, 3j, _, _, _, _, _, _, _, _],
         [_, _, _, _, _, _, _, _, 3j, _, _, _, _, _, _, _],
         [_, _, _, _, _, _, _, _, _, 3j, _, _, _, _, _, _],
         [_, _, _, _, _, _, _, _, _, _, 2j, _, 1j, _, _, _],
         [_, _, _, _, _, _, _, _, _, _, _, 2j, _, 1j, _, _],
         [_, _, _, _, _, _, _, _, _, _, 1j, _, 2j, _, _, _],
         [_, _, _, _, _, _, _, _, _, _, _, 1j, _, 2j, _, _],
         [_, _, _, _, _, _, _, _, _, _, _, _, _, _, 3j, _],
         [_, _, _, _, _, _, _, _, _, _, _, _, _, _, _, 3j],
     ])),
))
def test_linear_combination_of_operations_has_correct_matrix(
        terms, expected_matrix):
    combination = cirq.LinearCombinationOfOperations(terms)
    assert np.allclose(combination.matrix(), expected_matrix)


@pytest.mark.parametrize('terms, expected_expansion', (
    ({}, {}),
    ({
        cirq.X(q0): -10,
        cirq.Y(q0): 20
    }, {
        'X': -10,
        'Y': 20
    }),
    ({
        cirq.X(q0): -10,
        cirq.Y(q1): 20
    }, {
        'XI': -10,
        'IY': 20
    }),
    ({
        cirq.Y(q0): np.sqrt(0.5),
        cirq.H(q0): 1
    }, {
        'X': np.sqrt(0.5),
        'Y': np.sqrt(0.5),
        'Z': np.sqrt(0.5)
    }),
    ({
        cirq.Y(q0): np.sqrt(0.5),
        cirq.H(q2): 1
    }, {
        'IX': np.sqrt(0.5),
        'YI': np.sqrt(0.5),
        'IZ': np.sqrt(0.5)
    }),
    ({
        cirq.XX(q0, q1): -2,
        cirq.YY(q0, q1): 3j,
        cirq.ZZ(q0, q1): 4
    }, {
        'XX': -2,
        'YY': 3j,
        'ZZ': 4
    }),
    ({
        cirq.XX(q0, q1): -2,
        cirq.YY(q0, q2): 3j,
        cirq.ZZ(q1, q2): 4
    }, {
        'XXI': -2,
        'YIY': 3j,
        'IZZ': 4
    }),
    ({
        cirq.IdentityGate(2).on(q0, q3): -1,
        cirq.CZ(q1, q2): 2
    }, {
        'IIZI': 1,
        'IZII': 1,
        'IZZI': -1
    }),
    ({
        cirq.CNOT(q0, q1): 2,
        cirq.Z(q0): -1,
        cirq.X(q1): -1
    }, {
        'II': 1,
        'ZX': -1
    }),
))
def test_linear_combination_of_operations_has_correct_pauli_expansion(
        terms, expected_expansion):
    combination = cirq.LinearCombinationOfOperations(terms)
    actual_expansion = cirq.pauli_expansion(combination)
    assert set(actual_expansion.keys()) == set(expected_expansion.keys())
    for name in actual_expansion.keys():
        assert abs(actual_expansion[name] - expected_expansion[name]) < 1e-12


@pytest.mark.parametrize('expression, expected_result', (
    (cirq.LinearCombinationOfOperations({cirq.XX(q0, q1): 2}),
     cirq.LinearCombinationOfOperations(
         {cirq.ParallelGateOperation(cirq.X, (q0, q1)): 2})),
    (cirq.LinearCombinationOfOperations({cirq.CNOT(q0, q1): 2}),
     cirq.LinearCombinationOfOperations(
         {
             cirq.IdentityGate(2).on(q0, q1): 1,
             cirq.PauliString({q1: cirq.X}): 1,
             cirq.PauliString({q0: cirq.Z}): 1,
             cirq.PauliString({
                 q0: cirq.Z,
                 q1: cirq.X,
             }): -1
         })),
))
def test_operation_expressions(expression, expected_result):
    assert_linear_combinations_are_equal(expression, expected_result)


def test_pauli_sum_construction():
    q = cirq.LineQubit.range(2)
    pstr1 = cirq.X(q[0]) * cirq.X(q[1])
    pstr2 = cirq.Y(q[0]) * cirq.Y(q[1])
    psum = pstr1 + pstr2
    assert psum  # should be truthy
    assert list(psum) == [pstr1, pstr2]

    psum2 = cirq.PauliSum.from_pauli_strings([pstr1, pstr2])
    assert psum == psum2

    zero = cirq.PauliSum()
    assert len(zero) == 0


def test_pauli_sum_from_single_pauli():
    q = cirq.LineQubit.range(2)
    psum1 = cirq.X(q[0]) + cirq.Y(q[1])
    assert psum1 == cirq.PauliSum.from_pauli_strings(
        [cirq.X(q[0]) * 1, cirq.Y(q[1]) * 1])

    psum2 = cirq.X(q[0]) * cirq.X(q[1]) + cirq.Y(q[1])
    assert psum2 == cirq.PauliSum.from_pauli_strings(
        [cirq.X(q[0]) * cirq.X(q[1]),
         cirq.Y(q[1]) * 1])

    psum3 = cirq.Y(q[1]) + cirq.X(q[0]) * cirq.X(q[1])
    assert psum3 == psum2


def test_pauli_sub():
    q = cirq.LineQubit.range(2)
    pstr1 = cirq.X(q[0]) * cirq.X(q[1])
    pstr2 = cirq.Y(q[0]) * cirq.Y(q[1])
    psum = pstr1 - pstr2

    psum2 = cirq.PauliSum.from_pauli_strings([pstr1, -1 * pstr2])
    assert psum == psum2


def test_pauli_sub_simplify():
    q = cirq.LineQubit.range(2)
    pstr1 = cirq.X(q[0]) * cirq.X(q[1])
    pstr2 = cirq.X(q[0]) * cirq.X(q[1])
    psum = pstr1 - pstr2

    psum2 = cirq.PauliSum.from_pauli_strings([])
    assert psum == psum2


def test_pauli_sum_neg():
    q = cirq.LineQubit.range(2)
    pstr1 = cirq.X(q[0]) * cirq.X(q[1])
    pstr2 = cirq.Y(q[0]) * cirq.Y(q[1])
    psum1 = pstr1 + pstr2
    psum2 = -1 * pstr1 - pstr2

    assert -psum1 == psum2
    psum1 *= -1
    assert psum1 == psum2

    psum2 = psum1 * -1
    assert psum1 == -psum2


def test_paulisum_validation():
    q = cirq.LineQubit.range(2)
    pstr1 = cirq.X(q[0]) * cirq.X(q[1])
    pstr2 = cirq.Y(q[0]) * cirq.Y(q[1])
    with pytest.raises(ValueError) as e:
        cirq.PauliSum([pstr1, pstr2])
    assert e.match("Consider using")

    with pytest.raises(ValueError):
        ld = cirq.LinearDict({pstr1: 2.0})
        cirq.PauliSum(ld)

    with pytest.raises(ValueError):
        key = frozenset([('q0', cirq.X)])
        ld = cirq.LinearDict({key: 2.0})
        cirq.PauliSum(ld)

    with pytest.raises(ValueError):
        key = frozenset([(q[0], cirq.H)])
        ld = cirq.LinearDict({key: 2.0})
        cirq.PauliSum(ld)

    key = frozenset([(q[0], cirq.X)])
    ld = cirq.LinearDict({key: 2.0})
    assert (cirq.PauliSum(ld) == cirq.PauliSum.from_pauli_strings(
        [2 * cirq.X(q[0])]))


def test_add_number_paulisum():
    q = cirq.LineQubit.range(2)
    pstr1 = cirq.X(q[0]) * cirq.X(q[1])
    psum = cirq.PauliSum.from_pauli_strings([pstr1]) + 1.3
    assert psum == cirq.PauliSum.from_pauli_strings(
        [pstr1, cirq.PauliString({}, 1.3)])


def test_add_number_paulistring():
    a, b = cirq.LineQubit.range(2)
    pstr1 = cirq.X(a) * cirq.X(b)
    psum = pstr1 + 1.3
    assert psum == cirq.PauliSum.from_pauli_strings(
        [pstr1, cirq.PauliString({}, 1.3)])
    assert psum == 1.3 + pstr1

    psum = pstr1 - 1.3
    assert psum == psum + 0 == psum - 0 == 0 + psum == -(0 - psum)
    assert psum + 1 == 1 + psum
    assert psum - 1 == -(1 - psum)
    assert psum == cirq.PauliSum.from_pauli_strings(
        [pstr1, cirq.PauliString({}, -1.3)])
    assert psum == -1.3 + pstr1
    assert psum == -1.3 - -pstr1

    assert cirq.X(a) + 2 == 2 + cirq.X(a) == cirq.PauliSum.from_pauli_strings([
        cirq.PauliString() * 2,
        cirq.PauliString({a: cirq.X}),
    ])


def test_pauli_sum_formatting():
    q = cirq.LineQubit.range(2)
    pauli = cirq.X(q[0])
    assert str(pauli) == 'X(0)'
    paulistr = cirq.X(q[0]) * cirq.X(q[1])
    assert str(paulistr) == 'X(0)*X(1)'
    paulisum1 = cirq.X(q[0]) * cirq.X(q[1]) + 4
    assert str(paulisum1) == '1.000*X(0)*X(1)+4.000*I'
    paulisum2 = cirq.X(q[0]) * cirq.X(q[1]) + cirq.Z(q[0])
    assert str(paulisum2) == '1.000*X(0)*X(1)+1.000*Z(0)'
    paulisum3 = cirq.X(q[0]) * cirq.X(q[1]) + cirq.Z(q[0]) * cirq.Z(q[1])
    assert str(paulisum3) == '1.000*X(0)*X(1)+1.000*Z(0)*Z(1)'
    assert "{:.0f}".format(paulisum3) == '1*X(0)*X(1)+1*Z(0)*Z(1)'

    empty = cirq.PauliSum.from_pauli_strings([])
    assert str(empty) == "0.000"


def test_pauli_sum_repr():
    q = cirq.LineQubit.range(2)
    pstr1 = cirq.X(q[0]) * cirq.X(q[1])
    pstr2 = cirq.Y(q[0]) * cirq.Y(q[1])
    psum = pstr1 + 2 * pstr2 + 1
    cirq.testing.assert_equivalent_repr(psum)


def test_bad_arithmetic():
    q = cirq.LineQubit.range(2)
    pstr1 = cirq.X(q[0]) * cirq.X(q[1])
    pstr2 = cirq.Y(q[0]) * cirq.Y(q[1])
    psum = pstr1 + 2 * pstr2 + 1

    with pytest.raises(TypeError):
        psum += 'hi mom'

    with pytest.raises(TypeError):
        _ = psum + 'hi mom'

    with pytest.raises(TypeError):
        psum -= 'hi mom'

    with pytest.raises(TypeError):
        _ = psum - 'hi mom'

    with pytest.raises(TypeError):
        psum *= [1, 2, 3]

    with pytest.raises(TypeError):
        _ = psum * [1, 2, 3]

    with pytest.raises(TypeError):
        _ = [1, 2, 3] * psum

    with pytest.raises(TypeError):
        _ = psum / [1, 2, 3]<|MERGE_RESOLUTION|>--- conflicted
+++ resolved
@@ -119,18 +119,12 @@
         assert abs(actual_expansion[name] - expected_expansion[name]) < 1e-12
 
 
-<<<<<<< HEAD
-def get_matrix(operator: Union[cirq.LinearCombinationOfGates, cirq.Gate]
-              ) -> np.ndarray:
-    if isinstance(operator, cirq.LinearCombinationOfGates):
-=======
 def get_matrix(operator: Union[cirq.Gate, cirq.GateOperation, cirq.
                                LinearCombinationOfGates, cirq.
                                LinearCombinationOfOperations]) -> np.ndarray:
     if isinstance(
             operator,
         (cirq.LinearCombinationOfGates, cirq.LinearCombinationOfOperations)):
->>>>>>> f337ff37
         return operator.matrix()
     return cirq.unitary(operator)
 
