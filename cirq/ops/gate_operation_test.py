# Copyright 2018 The Cirq Developers
#
# Licensed under the Apache License, Version 2.0 (the "License");
# you may not use this file except in compliance with the License.
# You may obtain a copy of the License at
#
#     https://www.apache.org/licenses/LICENSE-2.0
#
# Unless required by applicable law or agreed to in writing, software
# distributed under the License is distributed on an "AS IS" BASIS,
# WITHOUT WARRANTIES OR CONDITIONS OF ANY KIND, either express or implied.
# See the License for the specific language governing permissions and
# limitations under the License.

import pytest

import cirq


def test_gate_operation_init():
    q = cirq.QubitId()
    g = cirq.Gate()
    v = cirq.GateOperation(g, (q,))
    assert v.gate == g
    assert v.qubits == (q,)


def test_gate_operation_eq():
    g1 = cirq.Gate()
    g2 = cirq.Gate()
    r1 = [cirq.QubitId()]
    r2 = [cirq.QubitId()]
    r12 = r1 + r2
    r21 = r2 + r1

    eq = cirq.testing.EqualsTester()
    eq.make_equality_group(lambda: cirq.GateOperation(g1, r1))
    eq.make_equality_group(lambda: cirq.GateOperation(g2, r1))
    eq.make_equality_group(lambda: cirq.GateOperation(g1, r2))
    eq.make_equality_group(lambda: cirq.GateOperation(g1, r12))
    eq.make_equality_group(lambda: cirq.GateOperation(g1, r21))
    eq.add_equality_group(cirq.GateOperation(cirq.CZ, r21),
                          cirq.GateOperation(cirq.CZ, r12))

    # Interchangeable subsets.

    class PairGate(cirq.Gate, cirq.InterchangeableQubitsGate):
        def qubit_index_to_equivalence_group_key(self, index: int):
            return index // 2

    p = PairGate()
    a0, a1, b0, b1, c0 = cirq.LineQubit.range(5)
    eq.add_equality_group(p(a0, a1, b0, b1), p(a1, a0, b1, b0))
    eq.add_equality_group(p(b0, b1, a0, a1))
    eq.add_equality_group(p(a0, a1, b0, b1, c0), p(a1, a0, b1, b0, c0))
    eq.add_equality_group(p(a0, b0, a1, b1, c0))
    eq.add_equality_group(p(a0, c0, b0, b1, a1))
    eq.add_equality_group(p(b0, a1, a0, b1, c0))


def test_gate_operation_pow():
    Y = cirq.Y
    qubit = cirq.QubitId()
    assert (Y ** 0.5)(qubit) == Y(qubit) ** 0.5


def test_with_qubits_and_transform_qubits():
    g = cirq.Gate()
    op = cirq.GateOperation(g, cirq.LineQubit.range(3))
    assert op.with_qubits(*cirq.LineQubit.range(2)
                          ) == cirq.GateOperation(g, cirq.LineQubit.range(2))
    assert op.transform_qubits(lambda e: cirq.LineQubit(-e.x)
                               ) == cirq.GateOperation(g, [cirq.LineQubit(0),
                                                           cirq.LineQubit(-1),
                                                           cirq.LineQubit(-2)])

    # The gate's constraints should be applied when changing the qubits.
    with pytest.raises(ValueError):
        _ = cirq.Y(cirq.LineQubit(0)).with_qubits(cirq.LineQubit(0),
                                                  cirq.LineQubit(1))


def test_extrapolate():
    q = cirq.NamedQubit('q')

    # If the gate isn't extrapolatable, you get a type error.
    op0 = cirq.GateOperation(cirq.Gate(), [q])
    assert not cirq.can_cast(cirq.ExtrapolatableEffect, op0)
    with pytest.raises(TypeError):
        _ = op0.extrapolate_effect(0.5)
    with pytest.raises(TypeError):
        _ = op0**0.5

    op1 = cirq.GateOperation(cirq.Y, [q])
    assert cirq.can_cast(cirq.ExtrapolatableEffect, op1)
    assert op1**0.5 == op1.extrapolate_effect(0.5) == cirq.GateOperation(
        cirq.Y**0.5, [q])
    assert (cirq.Y**0.5).on(q) == cirq.Y(q)**0.5


def test_inverse():
    q = cirq.NamedQubit('q')

    # If the gate isn't reversible, you get a type error.
    op0 = cirq.GateOperation(cirq.Gate(), [q])
    assert not cirq.can_cast(cirq.ReversibleEffect, op0)
    with pytest.raises(TypeError):
        _ = op0.inverse()

    op1 = cirq.GateOperation(cirq.S, [q])
    assert cirq.can_cast(cirq.ReversibleEffect, op1)
    assert op1.inverse() == cirq.GateOperation(cirq.S.inverse(), [q])
    assert cirq.S.inverse().on(q) == cirq.S.on(q).inverse()


def test_text_diagrammable():
    q = cirq.NamedQubit('q')

    # If the gate isn't diagrammable, you get a type error.
    op0 = cirq.GateOperation(cirq.Gate(), [q])
    assert not cirq.can_cast(cirq.TextDiagrammable, op0)
    with pytest.raises(TypeError):
        _ = op0.text_diagram_info(cirq.TextDiagramInfoArgs.UNINFORMED_DEFAULT)

    op1 = cirq.GateOperation(cirq.S, [q])
    assert cirq.can_cast(cirq.TextDiagrammable, op1)
    actual = op1.text_diagram_info(cirq.TextDiagramInfoArgs.UNINFORMED_DEFAULT)
    expected = cirq.S.text_diagram_info(
        cirq.TextDiagramInfoArgs.UNINFORMED_DEFAULT)
    assert actual == expected


def test_bounded_effect():
    q = cirq.NamedQubit('q')

    # If the gate isn't bounded, you get a type error.
    op0 = cirq.GateOperation(cirq.Gate(), [q])
    assert not cirq.can_cast(cirq.BoundedEffect, op0)
    with pytest.raises(TypeError):
        _ = op0.trace_distance_bound()

    op1 = cirq.GateOperation(cirq.Z**0.000001, [q])
    assert cirq.can_cast(cirq.BoundedEffect, op1)
    assert op1.trace_distance_bound() == (cirq.Z**0.000001
                                          ).trace_distance_bound()


def test_parameterizable_effect():
    q = cirq.NamedQubit('q')
    r = cirq.ParamResolver({'a': 0.5})

    # If the gate isn't parameterizable, you get a type error.
    op0 = cirq.GateOperation(cirq.Gate(), [q])
    assert not cirq.can_cast(cirq.ParameterizableEffect, op0)
    with pytest.raises(TypeError):
        _ = op0.is_parameterized()
    with pytest.raises(TypeError):
        _ = op0.with_parameters_resolved_by(r)

    op1 = cirq.GateOperation(cirq.RotZGate(half_turns=cirq.Symbol('a')), [q])
    assert cirq.can_cast(cirq.ParameterizableEffect, op1)
    assert op1.is_parameterized()
    op2 = op1.with_parameters_resolved_by(r)
    assert not op2.is_parameterized()
<<<<<<< HEAD
    assert op2 == cirq.S.on(q)
=======
    assert op2 == cirq.S.on(q)


def test_known_matrix():
    a = cirq.NamedQubit('a')
    b = cirq.NamedQubit('b')

    # If the gate has no matrix, you get a type error.
    op0 = cirq.measure(a)
    assert not cirq.can_cast(cirq.KnownMatrix, op0)
    with pytest.raises(TypeError):
        _ = op0.matrix()

    op1 = cirq.X(a)
    assert cirq.can_cast(cirq.KnownMatrix, op1)
    np.testing.assert_allclose(op1.matrix(),
                               np.array([[0, 1], [1, 0]]),
                               atol=1e-8)
    op2 = cirq.CNOT(a, b)
    op3 = cirq.CNOT(a, b)
    np.testing.assert_allclose(op2.matrix(), cirq.CNOT.matrix(), atol=1e-8)
    np.testing.assert_allclose(op3.matrix(), cirq.CNOT.matrix(), atol=1e-8)


def test_repr():
    a, b = cirq.LineQubit.range(2)
    assert repr(cirq.GateOperation(cirq.CZ, (a, b))
                ) == 'cirq.CZ.on(cirq.LineQubit(0), cirq.LineQubit(1))'

    class Inconsistent(cirq.Gate):
        def __repr__(self):
            return 'Inconsistent'

        def on(self, *qubits):
            return cirq.GateOperation(Inconsistent(), qubits)

    assert (repr(cirq.GateOperation(Inconsistent(), [a])) ==
            'cirq.GateOperation(gate=Inconsistent, qubits=[cirq.LineQubit(0)])')
>>>>>>> ecab8f7b
<|MERGE_RESOLUTION|>--- conflicted
+++ resolved
@@ -162,31 +162,7 @@
     assert op1.is_parameterized()
     op2 = op1.with_parameters_resolved_by(r)
     assert not op2.is_parameterized()
-<<<<<<< HEAD
     assert op2 == cirq.S.on(q)
-=======
-    assert op2 == cirq.S.on(q)
-
-
-def test_known_matrix():
-    a = cirq.NamedQubit('a')
-    b = cirq.NamedQubit('b')
-
-    # If the gate has no matrix, you get a type error.
-    op0 = cirq.measure(a)
-    assert not cirq.can_cast(cirq.KnownMatrix, op0)
-    with pytest.raises(TypeError):
-        _ = op0.matrix()
-
-    op1 = cirq.X(a)
-    assert cirq.can_cast(cirq.KnownMatrix, op1)
-    np.testing.assert_allclose(op1.matrix(),
-                               np.array([[0, 1], [1, 0]]),
-                               atol=1e-8)
-    op2 = cirq.CNOT(a, b)
-    op3 = cirq.CNOT(a, b)
-    np.testing.assert_allclose(op2.matrix(), cirq.CNOT.matrix(), atol=1e-8)
-    np.testing.assert_allclose(op3.matrix(), cirq.CNOT.matrix(), atol=1e-8)
 
 
 def test_repr():
@@ -202,5 +178,4 @@
             return cirq.GateOperation(Inconsistent(), qubits)
 
     assert (repr(cirq.GateOperation(Inconsistent(), [a])) ==
-            'cirq.GateOperation(gate=Inconsistent, qubits=[cirq.LineQubit(0)])')
->>>>>>> ecab8f7b
+            'cirq.GateOperation(gate=Inconsistent, qubits=[cirq.LineQubit(0)])')