# Copyright 2018 The Cirq Developers
#
# Licensed under the Apache License, Version 2.0 (the "License");
# you may not use this file except in compliance with the License.
# You may obtain a copy of the License at
#
#     https://www.apache.org/licenses/LICENSE-2.0
#
# Unless required by applicable law or agreed to in writing, software
# distributed under the License is distributed on an "AS IS" BASIS,
# WITHOUT WARRANTIES OR CONDITIONS OF ANY KIND, either express or implied.
# See the License for the specific language governing permissions and
# limitations under the License.
"""Basic types defining qubits, gates, and operations."""

from typing import Any, Callable, Sequence, Tuple, TYPE_CHECKING, Union

import abc

from cirq import value
from cirq.protocols import decompose, inverse, qid_shape_protocol

if TYPE_CHECKING:
    # pylint: disable=unused-import
    from cirq.ops import gate_operation, linear_combinations
    # pylint: enable=unused-import


class Qid(metaclass=abc.ABCMeta):
    """Identifies a quantum object such as a qubit, qudit, resonator, etc.

    Child classes represent specific types of objects, such as a qubit at a
    particular location on a chip or a qubit with a particular name.

    The main criteria that a custom qid must satisfy is *comparability*. Child
    classes meet this criteria by implementing the `_comparison_key` method. For
    example, `cirq.LineQubit`'s `_comparison_key` method returns `self.x`. This
    ensures that line qubits with the same `x` are equal, and that line qubits
    will be sorted ascending by `x`. `Qid` implements all equality,
    comparison, and hashing methods via `_comparison_key`.
    """

    @abc.abstractmethod
    def _comparison_key(self) -> Any:
        """Returns a value used to sort and compare this qubit with others.

        By default, qubits of differing type are sorted ascending according to
        their type name. Qubits of the same type are then sorted using their
        comparison key.
        """

    def _cmp_tuple(self):
        return type(self).__name__, repr(type(self)), self._comparison_key()

    def __hash__(self):
        return hash((Qid, self._comparison_key()))

    def __eq__(self, other):
        if not isinstance(other, Qid):
            return NotImplemented
        return self._cmp_tuple() == other._cmp_tuple()

    def __ne__(self, other):
        if not isinstance(other, Qid):
            return NotImplemented
        return self._cmp_tuple() != other._cmp_tuple()

    def __lt__(self, other):
        if not isinstance(other, Qid):
            return NotImplemented
        return self._cmp_tuple() < other._cmp_tuple()

    def __gt__(self, other):
        if not isinstance(other, Qid):
            return NotImplemented
        return self._cmp_tuple() > other._cmp_tuple()

    def __le__(self, other):
        if not isinstance(other, Qid):
            return NotImplemented
        return self._cmp_tuple() <= other._cmp_tuple()

    def __ge__(self, other):
        if not isinstance(other, Qid):
            return NotImplemented
        return self._cmp_tuple() >= other._cmp_tuple()


class Gate(metaclass=value.ABCMetaImplementAnyOneOf):
    """An operation type that can be applied to a collection of qubits.

    Gates can be applied to qubits by calling their on() method with
    the qubits to be applied to supplied, or, alternatively, by simply
    calling the gate on the qubits.  In other words calling MyGate.on(q1, q2)
    to create an Operation on q1 and q2 is equivalent to MyGate(q1,q2).

    Gates operate on a certain number of qubits. All implementations of gate
    must implement the `num_qubits` method declaring how many qubits they
    act on. The gate feature classes `SingleQubitGate` and `TwoQubitGate`
    can be used to avoid writing this boilerplate.

    Linear combinations of gates can be created by adding gates together and
    multiplying them by scalars.
    """

    def validate_args(self, qubits: Sequence[Qid]) -> None:
        """Checks if this gate can be applied to the given qubits.

        By default checks if input is of type Qid and qubit count.
        Child classes can override.

        Args:
            qubits: The collection of qubits to potentially apply the gate to.

        Throws:
            ValueError: The gate can't be applied to the qubits.
        """
<<<<<<< HEAD
        if len(qubits) == 0:
            raise ValueError(
                "Applied a gate to an empty set of qubits. Gate: {}".format(
                    repr(self)))

        if len(qubits) != self.num_qubits():
            raise ValueError('Wrong number of qubits for <{!r}>. '
                             'Expected {} qubits but got <{!r}>.'.format(
                                 self, self.num_qubits(), qubits))

        if any([not isinstance(qubit, Qid) for qubit in qubits]):
            raise ValueError('Gate was called with type different than Qid.')
=======
        if len(qubits) != qid_shape_protocol.num_qubits(self):
            raise ValueError('Wrong number of qubits for <{!r}>. '
                             'Expected {} qubits but got <{!r}>.'.format(
                                 self, qid_shape_protocol.num_qubits(self),
                                 qubits))

        if any([not isinstance(qubit, Qid)
                for qubit in qubits]):
            raise ValueError(
                    'Gate was called with type different than Qid.')
>>>>>>> f1d102d9

    def on(self, *qubits: Qid) -> 'Operation':
        """Returns an application of this gate to the given qubits.

        Args:
            *qubits: The collection of qubits to potentially apply the gate to.
        """
        # Avoids circular import.
        from cirq.ops import gate_operation
        return gate_operation.GateOperation(self, list(qubits))

    def wrap_in_linear_combination(
            self, coefficient: Union[complex, float, int] = 1
    ) -> 'linear_combinations.LinearCombinationOfGates':
        from cirq.ops import linear_combinations
        return linear_combinations.LinearCombinationOfGates({self: coefficient})

    def __add__(
            self,
            other: Union['Gate', 'linear_combinations.LinearCombinationOfGates']
    ) -> 'linear_combinations.LinearCombinationOfGates':
        if isinstance(other, Gate):
            return (self.wrap_in_linear_combination() +
                    other.wrap_in_linear_combination())
        return self.wrap_in_linear_combination() + other

    def __sub__(
            self,
            other: Union['Gate', 'linear_combinations.LinearCombinationOfGates']
    ) -> 'linear_combinations.LinearCombinationOfGates':
        if isinstance(other, Gate):
            return (self.wrap_in_linear_combination() -
                    other.wrap_in_linear_combination())
        return self.wrap_in_linear_combination() - other

    def __neg__(self) -> 'linear_combinations.LinearCombinationOfGates':
        return self.wrap_in_linear_combination(coefficient=-1)

    def __mul__(self, other: Union[complex, float, int]
               ) -> 'linear_combinations.LinearCombinationOfGates':
        return self.wrap_in_linear_combination(coefficient=other)

    def __rmul__(self, other: Union[complex, float, int]
                ) -> 'linear_combinations.LinearCombinationOfGates':
        return self.wrap_in_linear_combination(coefficient=other)

    def __truediv__(self, other: Union[complex, float, int]
                   ) -> 'linear_combinations.LinearCombinationOfGates':
        return self.wrap_in_linear_combination(coefficient=1 / other)

    def __pow__(self, power):
        if power == 1:
            return self

        if power == -1:
            # HACK: break cycle
            from cirq.line import line_qubit

            decomposed = decompose.decompose_once_with_qubits(
                self,
                qubits=line_qubit.LineQubit.range(
                    qid_shape_protocol.num_qubits(self)),
                default=None)
            if decomposed is None:
                return NotImplemented

            inverse_decomposed = inverse.inverse(decomposed, None)
            if inverse_decomposed is None:
                return NotImplemented

            return _InverseCompositeGate(self)

        return NotImplemented

    def __call__(self, *args, **kwargs):
        return self.on(*args, **kwargs)

    def controlled_by(self, *control_qubits: Qid) -> 'Gate':
        """Returns a controlled version of this gate.

        Args:
            control_qubits: Optional qubits to control the gate by.
        """
        # Avoids circular import.
        from cirq.ops import ControlledGate
        if len(control_qubits) == 0:
            return self
        return ControlledGate(self, control_qubits, len(control_qubits))

    # num_qubits, _num_qubits_, and _qid_shape_ are implemented with alternative
    # to keep backwards compatibility with versions of cirq where num_qubits
    # is an abstract method.
    def _backwards_compatibility_num_qubits(self) -> int:
        return qid_shape_protocol.num_qubits(self)

    @value.alternative(requires='_num_qubits_',
                       implementation=_backwards_compatibility_num_qubits)
    def num_qubits(self) -> int:
        """The number of qubits this gate acts on."""

    def _num_qubits_from_shape(self) -> int:
        shape = self._qid_shape_()
        if shape is NotImplemented:
            return NotImplemented
        return len(shape)

    def _num_qubits_proto_from_num_qubits(self) -> int:
        return self.num_qubits()

    @value.alternative(requires='num_qubits',
                       implementation=_num_qubits_proto_from_num_qubits)
    @value.alternative(requires='_qid_shape_',
                       implementation=_num_qubits_from_shape)
    def _num_qubits_(self) -> int:
        """The number of qubits this gate acts on."""

    def _default_shape_from_num_qubits(self) -> Tuple[int, ...]:
        num_qubits = self._num_qubits_()
        if num_qubits is NotImplemented:
            return NotImplemented
        return (2,) * num_qubits

    @value.alternative(requires='_num_qubits_',
                       implementation=_default_shape_from_num_qubits)
    def _qid_shape_(self) -> Tuple[int, ...]:
        """Returns a Tuple containing the number of quantum levels of each qid
        the gate acts on.  E.g. (2, 2, 2) for the three-qubit CCZ gate and
        (3, 3) for a 2-qutrit ternary gate.
        """


class Operation(metaclass=abc.ABCMeta):
    """An effect applied to a collection of qubits.

    The most common kind of Operation is a GateOperation, which separates its
    effect into a qubit-independent Gate and the qubits it should be applied to.
    """

    @abc.abstractproperty
    def qubits(self) -> Tuple[Qid, ...]:
        raise NotImplementedError()

    def _num_qubits_(self) -> int:
        """The number of qubits this operation acts on.

        By definition, returns the length of `qubits`.
        """
        return len(self.qubits)

    @abc.abstractmethod
    def with_qubits(self, *new_qubits: Qid) -> 'Operation':
        pass

    def transform_qubits(self, func: Callable[[Qid], Qid]) -> 'Operation':
        """Returns the same operation, but with different qubits.

        Args:
            func: The function to use to turn each current qubit into a desired
                new qubit.

        Returns:
            The receiving operation but with qubits transformed by the given
                function.
        """
        return self.with_qubits(*(func(q) for q in self.qubits))

    def controlled_by(self, *control_qubits: Qid) -> 'Operation':
        """Returns a controlled version of this operation.

        Args:
            control_qubits: Qubits to control the operation by. Required.
        """
        # Avoids circular import.
        from cirq.ops import ControlledOperation
        if len(control_qubits) == 0:
            return self
        return ControlledOperation(control_qubits, self)


@value.value_equality
class _InverseCompositeGate(Gate):
    """The inverse of a composite gate."""

    def __init__(self, original: Gate) -> None:
        self._original = original

    def _num_qubits_(self):
        return qid_shape_protocol.num_qubits(self._original)

    def __pow__(self, power):
        if power == 1:
            return self
        if power == -1:
            return self._original
        return NotImplemented

    def _decompose_(self, qubits):
        return inverse.inverse(
            decompose.decompose_once_with_qubits(self._original, qubits))

    def _value_equality_values_(self):
        return self._original

    def __repr__(self):
        return '({!r}**-1)'.format(self._original)<|MERGE_RESOLUTION|>--- conflicted
+++ resolved
@@ -11,6 +11,7 @@
 # WITHOUT WARRANTIES OR CONDITIONS OF ANY KIND, either express or implied.
 # See the License for the specific language governing permissions and
 # limitations under the License.
+
 """Basic types defining qubits, gates, and operations."""
 
 from typing import Any, Callable, Sequence, Tuple, TYPE_CHECKING, Union
@@ -115,20 +116,6 @@
         Throws:
             ValueError: The gate can't be applied to the qubits.
         """
-<<<<<<< HEAD
-        if len(qubits) == 0:
-            raise ValueError(
-                "Applied a gate to an empty set of qubits. Gate: {}".format(
-                    repr(self)))
-
-        if len(qubits) != self.num_qubits():
-            raise ValueError('Wrong number of qubits for <{!r}>. '
-                             'Expected {} qubits but got <{!r}>.'.format(
-                                 self, self.num_qubits(), qubits))
-
-        if any([not isinstance(qubit, Qid) for qubit in qubits]):
-            raise ValueError('Gate was called with type different than Qid.')
-=======
         if len(qubits) != qid_shape_protocol.num_qubits(self):
             raise ValueError('Wrong number of qubits for <{!r}>. '
                              'Expected {} qubits but got <{!r}>.'.format(
@@ -139,7 +126,6 @@
                 for qubit in qubits]):
             raise ValueError(
                     'Gate was called with type different than Qid.')
->>>>>>> f1d102d9
 
     def on(self, *qubits: Qid) -> 'Operation':
         """Returns an application of this gate to the given qubits.
@@ -152,24 +138,25 @@
         return gate_operation.GateOperation(self, list(qubits))
 
     def wrap_in_linear_combination(
-            self, coefficient: Union[complex, float, int] = 1
-    ) -> 'linear_combinations.LinearCombinationOfGates':
+            self,
+            coefficient: Union[complex, float, int]=1
+            ) -> 'linear_combinations.LinearCombinationOfGates':
         from cirq.ops import linear_combinations
         return linear_combinations.LinearCombinationOfGates({self: coefficient})
 
-    def __add__(
-            self,
-            other: Union['Gate', 'linear_combinations.LinearCombinationOfGates']
-    ) -> 'linear_combinations.LinearCombinationOfGates':
+    def __add__(self,
+                other: Union['Gate',
+                             'linear_combinations.LinearCombinationOfGates']
+                ) -> 'linear_combinations.LinearCombinationOfGates':
         if isinstance(other, Gate):
             return (self.wrap_in_linear_combination() +
                     other.wrap_in_linear_combination())
         return self.wrap_in_linear_combination() + other
 
-    def __sub__(
-            self,
-            other: Union['Gate', 'linear_combinations.LinearCombinationOfGates']
-    ) -> 'linear_combinations.LinearCombinationOfGates':
+    def __sub__(self,
+                other: Union['Gate',
+                             'linear_combinations.LinearCombinationOfGates']
+                ) -> 'linear_combinations.LinearCombinationOfGates':
         if isinstance(other, Gate):
             return (self.wrap_in_linear_combination() -
                     other.wrap_in_linear_combination())
@@ -179,15 +166,15 @@
         return self.wrap_in_linear_combination(coefficient=-1)
 
     def __mul__(self, other: Union[complex, float, int]
-               ) -> 'linear_combinations.LinearCombinationOfGates':
-        return self.wrap_in_linear_combination(coefficient=other)
-
-    def __rmul__(self, other: Union[complex, float, int]
                 ) -> 'linear_combinations.LinearCombinationOfGates':
         return self.wrap_in_linear_combination(coefficient=other)
 
+    def __rmul__(self, other: Union[complex, float, int]
+                 ) -> 'linear_combinations.LinearCombinationOfGates':
+        return self.wrap_in_linear_combination(coefficient=other)
+
     def __truediv__(self, other: Union[complex, float, int]
-                   ) -> 'linear_combinations.LinearCombinationOfGates':
+                    ) -> 'linear_combinations.LinearCombinationOfGates':
         return self.wrap_in_linear_combination(coefficient=1 / other)
 
     def __pow__(self, power):
@@ -337,8 +324,8 @@
         return NotImplemented
 
     def _decompose_(self, qubits):
-        return inverse.inverse(
-            decompose.decompose_once_with_qubits(self._original, qubits))
+        return inverse.inverse(decompose.decompose_once_with_qubits(
+            self._original, qubits))
 
     def _value_equality_values_(self):
         return self._original
