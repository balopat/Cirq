## Gates

A ``Gate`` is an operation that can be applied to a collection of 
qubits (objects with a ``QubitId``).  ``Gates`` can be applied
to qubits by calling their ``on`` method, or, alternatively
calling the gate on the qubits.  The object created by such calls
is an ``Operation``.
```python
from cirq.ops import CNOT
from cirq.devices import GridQubit
q0, q1 = (GridQubit(0, 0), GridQubit(0, 1))
print(CNOT.on(q0, q1))
print(CNOT(q0, q1))
# prints
# CNOT((0, 0), (0, 1))
# CNOT((0, 0), (0, 1))
```

### Gate Features

The raw ``Gate`` class itself simply describes that a ``Gate``
can be applied to qubits to produce an ``Operation``. We then
use marker classes for ``Gates`` indicated what additional
features a ``Gate`` has.  

For example, one feature is ``ReversibleEffect``.
A ``Gate`` that inherits this class is required to implement the method ``inverse`` which returns the inverse gate.
Algorithms that operate on gates can use ``isinstance(gate, ReversibleEffect)`` to determine whether gates implements ``inverse`` method, and then use it.
(Note that, even if the gate is not reversible, the algorithm may have been given an ``Extension`` with a cast from the gate to ``ReversibleEffect``.
See the [extensions documentation](extensions.md) for more information.)

We describe some gate features below.

#### ReversibleEffect, SelfInverseGate

As described above, a ``ReversibleEffect`` implements the ``inverse`` method (returns a gate that is the inverse of the receiving gate).
``SelfInverseGate`` is a ``Gate`` for which the ``inverse`` is simply the ``Gate`` itself
(so the feature ``SelfInverseGate`` doesn't need to implement ``inverse``, it already just returns ``self``).

#### ExtrapolatableEffect

Represents an effect which can be scaled continuously up or down, or negated.
Implementing gates and operations implement the ``extrapolate_effect`` method, which takes a single float parameter ``factor``.
This factor is the amount to scale the gate by.
Roughly, one can think about this as applying the effect ``factor`` times.
There is some  subtlety in this definition since, for example, there are often two ways to define the square root of a gate.
It is up to the implementation to define which root is chosen.

The primary use of ``ExtrapolatableEffect`` is to allow
easy *powering* of gates.  That is one can define
for these gates a power
```python
import cirq
import numpy as np
print(np.around(cirq.unitary(cirq.X)))
# prints
# [[0.+0.j 1.+0.j]
#  [1.+0.j 0.+0.j]]

sqrt_x = cirq.X**0.5
print(cirq.unitary(sqrt_x))
# prints
# [[0.5+0.5j 0.5-0.5j]
#  [0.5-0.5j 0.5+0.5j]]
```

The Pauli gates included in Cirq use the convention ``Z**0.5 ≡ S ≡ np.diag(1, i)``, ``Z**-0.5 ≡ S**-1``, ``X**0.5 ≡ H·S·H``, and the square root of ``Y`` is inferred via the right hand rule.
Note that it is often the case that ``(g**a)**b != g**(a * b)``, due to the intermediate values normalizing rotation angles into a canonical range.

<<<<<<< HEAD
#### SupportsUnitaryEffect
=======
#### `cirq.unitary` and `def _unitary_` 
>>>>>>> c35cab47

We've seen this above.
These are ``Gate`` or ``Operation`` instances which may be described by a
unitary matrix.
They implement the ``_unitary_`` method,
which returns a numpy ``ndarray`` matrix which is the unitary gate for the
gate/operation.
<<<<<<< HEAD
=======
The method may also return `NotImplemented`, in which case `cirq.unitary`
behaves as if the method is not implemented.
>>>>>>> c35cab47

#### CompositeGate and CompositeOperation

A ``CompositeGate`` is a gate which consists of multiple gates
that can be applied to a given set of qubits.  This is a manner
in which one can decompose one gate into multiple gates.  In
particular ``CompositeGates`` implement the method 
``default_decompose`` which acts on a sequence of qubits, and
returns a list of the operations acting on these qubits for
the constituents gates.  

One thing about ``CompositeGates`` is that sometimes you want
to modify the decomposition.  Algorithms that allow this can
take an ``Extension`` which allows for overriding the 
``CompositeGate``.  An example of this is for in 
``Simulators`` where an optional extension can be supplied
that can be used to override the CompositeGate.

A ``CompositeOperation`` is just like a ``CompositeGate``, except it already knows the qubits it should be applied to.

#### TextDiagrammable

Text diagrams of ``Circuits`` are actually quite useful for visualizing the moment structure of a ``Circuit``.
Gates that implement this feature can specify compact representations to use in the diagram (e.g. '×' instead of 'SWAP').

### XmonGates

Google's Xmon devices support a specific gate set. Gates
in this gate set operate on ``GridQubit``s, which are qubits
arranged on a square grid and which have an ``x`` and ``y``
coordinate.

The ``XmonGates`` are

**ExpWGate** This gate is a rotation about a combination of
a Pauli `X` and Pauli `Y` gates.  The ``ExpWGate`` takes
two parameters, ``half_turns`` and ``axis_half_turns``.  The
later describes the angle of the operator that is being
rotated about in the ``XY`` plane.  In particular if we define
``W(theta) = cos(pi theta) X + sin (pi theta) Y`` then
``axis_half_turns`` is ``theta``.  And the full gate is
``exp(-i pi half_turns W(axis_half_turns) / 2)``.

**ExpZGate** This gate is a rotation about the Pauli ``Z``
axis.  The gate is ``exp(-i pi Z half_turns / 2)`` where
``half_turns`` is the supplied parameter.  Note that in 
quantum computing hardware, this gate is often compiled
out of the circuit (TODO: explain this in more detail)

**Exp11Gate** This is a two qubit gate and is a rotation
about the ``|11><11|`` projector.  It takes a single parameter 
``half_turns`` and is the gate ``exp(i pi |11><11| half_turns)``.

**XmonMeasurementGate** This is a single qubit measurement
in the computational basis. 

### CommonGates

``XmonGates`` are hardware specific.  In addition Cirq has a
number of more commonly named gates that are then implemented
as ``XmonGates`` via an extension or composite gates.  Some
of these are our old friends:

**RotXGate**, **RotYGate**, **RotZGate**, **Rot11Gate**. 
These are gates corresponding to the  Pauli rotations or
(in the case of ``Rot11Gate`` a two qubit rotation).

Our old friends the Paulis: **X**, **Y**, and **Z**. 
Some other two qubit fiends, **CZ** the controlled-Z gate,
**CNOT** the controlled-X gate, and **SWAP** the swap gate.
As well as some other Clifford friends, **H** and **S**,
and our error correcting friend **T**.

TODO: describe these in more detail.  

### Extensions

TODO<|MERGE_RESOLUTION|>--- conflicted
+++ resolved
@@ -67,11 +67,7 @@
 The Pauli gates included in Cirq use the convention ``Z**0.5 ≡ S ≡ np.diag(1, i)``, ``Z**-0.5 ≡ S**-1``, ``X**0.5 ≡ H·S·H``, and the square root of ``Y`` is inferred via the right hand rule.
 Note that it is often the case that ``(g**a)**b != g**(a * b)``, due to the intermediate values normalizing rotation angles into a canonical range.
 
-<<<<<<< HEAD
-#### SupportsUnitaryEffect
-=======
 #### `cirq.unitary` and `def _unitary_` 
->>>>>>> c35cab47
 
 We've seen this above.
 These are ``Gate`` or ``Operation`` instances which may be described by a
@@ -79,11 +75,8 @@
 They implement the ``_unitary_`` method,
 which returns a numpy ``ndarray`` matrix which is the unitary gate for the
 gate/operation.
-<<<<<<< HEAD
-=======
 The method may also return `NotImplemented`, in which case `cirq.unitary`
 behaves as if the method is not implemented.
->>>>>>> c35cab47
 
 #### CompositeGate and CompositeOperation
 
