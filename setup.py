# Copyright 2018 The Cirq Developers
#
# Licensed under the Apache License, Version 2.0 (the "License");
# you may not use this file except in compliance with the License.
# You may obtain a copy of the License at
#
#     https://www.apache.org/licenses/LICENSE-2.0
#
# Unless required by applicable law or agreed to in writing, software
# distributed under the License is distributed on an "AS IS" BASIS,
# WITHOUT WARRANTIES OR CONDITIONS OF ANY KIND, either express or implied.
# See the License for the specific language governing permissions and
# limitations under the License.

import io
from setuptools import find_packages, setup

# This reads the __version__ variable from cirq/_version.py
__version__ = ''
exec(open('cirq/_version.py').read())

description = ('A framework for creating, editing, and invoking '
               'Noisy Intermediate Scale Quantum (NISQ) circuits.')

# README file as long_description.
long_description = io.open('README.rst', encoding='utf-8').read()

# Read in requirements
requirements = open('requirements.txt').readlines()
requirements = [r.strip() for r in requirements]

cirq_packages = ['cirq'] + [
    'cirq.' + package for package in find_packages(where='cirq')
]

<<<<<<< HEAD
setup(
    name='cirq',
    version=__version__,
    url='http://github.com/quantumlib/cirq',
    author='The Cirq Developers',
    author_email='cirq@googlegroups.com',

    # CAUTION: the semantics of python_requires and how it interacts with PYPI
    # are extremely inconvenient, so read this before changing it.
    #
    # One would assume that, because each wheel within a package specifies a
    # python_requires line, PYPI would consider the python_requires of the
    # package to be the union of each of its wheels. This is not the case. What
    # PYPI actually does is assert that the python_requires of the package is
    # the python_requires of the *first wheel uploaded to the package*. So if
    # you have a wheel targeting python 2, and set "python_requires='2.7.*'"
    # for that wheel, then it doesn't matter how many python 3 wheels you add to
    # the package; python 3 users will not be able to pip install them.
    #
    # The workaround for this problem is to set the actual python_requires of
    # all wheels in a package to the union of the desired python_requires of all
    # the wheels in the package (or to not set it at all). Then, when uploading
    # wheels, ensure that their names encode the version they are targeting. For
    # example, a wheel named 'cirq-#.#.#-py27-none-any.whl' will only be
    # installed in python 2.7.
    python_requires=('>=2.7,!=3.0.*,!=3.1.*,!=3.2.*,!=3.3.*,!=3.4.*, !=3.5.0, '
                     '!=3.5.1'),
    install_requires=requirements,
    license='Apache 2',
    description=description,
    long_description=long_description,
    packages=cirq_packages,
    package_data={'cirq.api.google.v1': ['*.proto']})
=======
setup(name='cirq',
      version=__version__,
      url='http://github.com/quantumlib/cirq',
      author='The Cirq Developers',
      author_email='cirq@googlegroups.com',
      python_requires=('>=3.6.0'),
      install_requires=requirements,
      license='Apache 2',
      description=description,
      long_description=long_description,
      packages=cirq_packages,
      package_data={
          'cirq.api.google.v1': ['*.proto'],
          'cirq.api.google.v2': ['*.proto'],
      })
>>>>>>> f337ff37
<|MERGE_RESOLUTION|>--- conflicted
+++ resolved
@@ -33,41 +33,6 @@
     'cirq.' + package for package in find_packages(where='cirq')
 ]
 
-<<<<<<< HEAD
-setup(
-    name='cirq',
-    version=__version__,
-    url='http://github.com/quantumlib/cirq',
-    author='The Cirq Developers',
-    author_email='cirq@googlegroups.com',
-
-    # CAUTION: the semantics of python_requires and how it interacts with PYPI
-    # are extremely inconvenient, so read this before changing it.
-    #
-    # One would assume that, because each wheel within a package specifies a
-    # python_requires line, PYPI would consider the python_requires of the
-    # package to be the union of each of its wheels. This is not the case. What
-    # PYPI actually does is assert that the python_requires of the package is
-    # the python_requires of the *first wheel uploaded to the package*. So if
-    # you have a wheel targeting python 2, and set "python_requires='2.7.*'"
-    # for that wheel, then it doesn't matter how many python 3 wheels you add to
-    # the package; python 3 users will not be able to pip install them.
-    #
-    # The workaround for this problem is to set the actual python_requires of
-    # all wheels in a package to the union of the desired python_requires of all
-    # the wheels in the package (or to not set it at all). Then, when uploading
-    # wheels, ensure that their names encode the version they are targeting. For
-    # example, a wheel named 'cirq-#.#.#-py27-none-any.whl' will only be
-    # installed in python 2.7.
-    python_requires=('>=2.7,!=3.0.*,!=3.1.*,!=3.2.*,!=3.3.*,!=3.4.*, !=3.5.0, '
-                     '!=3.5.1'),
-    install_requires=requirements,
-    license='Apache 2',
-    description=description,
-    long_description=long_description,
-    packages=cirq_packages,
-    package_data={'cirq.api.google.v1': ['*.proto']})
-=======
 setup(name='cirq',
       version=__version__,
       url='http://github.com/quantumlib/cirq',
@@ -82,5 +47,4 @@
       package_data={
           'cirq.api.google.v1': ['*.proto'],
           'cirq.api.google.v2': ['*.proto'],
-      })
->>>>>>> f337ff37
+      })